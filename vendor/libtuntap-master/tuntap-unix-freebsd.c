/*
 * Copyright (c) 2012 Tristan Le Guern <tleguern@bouledef.eu>
 *
 * Permission to use, copy, modify, and distribute this software for any
 * purpose with or without fee is hereby granted, provided that the above
 * copyright notice and this permission notice appear in all copies.
 *
 * Copyright (c) 2016 Mahdi Mokhtari <mokhi64@gmail.com>
 *
 * Redistribution and use in source and binary forms, with or without
 * modification, are permitted provided that the following conditions
 * are met:
 * 1. Redistributions of source code must retain the above copyright
 *    notice, this list of conditions and the following disclaimer.
 * 2. Redistributions in binary form must reproduce the above copyright
 *    notice, this list of conditions and the following disclaimer in the
 *    documentation and/or other materials provided with the distribution.
 *
 * THE SOFTWARE IS PROVIDED "AS IS" AND THE AUTHOR DISCLAIMS ALL WARRANTIES
 * WITH REGARD TO THIS SOFTWARE INCLUDING ALL IMPLIED WARRANTIES OF
 * MERCHANTABILITY AND FITNESS. IN NO EVENT SHALL THE AUTHOR BE LIABLE FOR
 * ANY SPECIAL, DIRECT, INDIRECT, OR CONSEQUENTIAL DAMAGES OR ANY DAMAGES
 * WHATSOEVER RESULTING FROM LOSS OF USE, DATA OR PROFITS, WHETHER IN AN
 * ACTION OF CONTRACT, NEGLIGENCE OR OTHER TORTIOUS ACTION, ARISING OUT OF
 * OR IN CONNECTION WITH THE USE OR PERFORMANCE OF THIS SOFTWARE.
 */

#include <sys/types.h>
#include <sys/ioctl.h>
#include <sys/param.h> /* For MAXPATHLEN */
#include <sys/socket.h>

#include <arpa/inet.h>
#include <net/if.h>
#if defined FreeBSD
#include <net/if_tun.h>
#elif defined DragonFly
#include <net/tun/if_tun.h>
#endif
#include <net/if_types.h>
#include <netinet/if_ether.h>
#include <netinet/in.h>

#include <errno.h>
#include <fcntl.h>
#include <ifaddrs.h>
#include <stdint.h>
#include <stdio.h>
#include <stdlib.h>
#include <string.h>
#include <unistd.h>

#include "tuntap.h"

int
tuntap_sys_start(struct device *dev, int mode, int tun)
{
  int fd;
  int persist;
  char *ifname;
  char name[MAXPATHLEN];
  struct ifaddrs *ifa;
  struct ifreq ifr;

  /* Get the persistence bit */
  if(mode & TUNTAP_MODE_PERSIST)
  {
    mode &= ~TUNTAP_MODE_PERSIST;
    persist = 1;
  }
  else
  {
    persist = 0;
  }

  /* Set the mode: tun or tap */
  if(mode == TUNTAP_MODE_ETHERNET)
  {
    ifname = "tap";
  }
  else if(mode == TUNTAP_MODE_TUNNEL)
  {
    ifname = "tun";
  }
  else
  {
    tuntap_log(TUNTAP_LOG_ERR, "Invalid parameter 'mode'");
    return -1;
  }

  dev->mode = mode;

  /* Try to use the given driver or loop throught the avaible ones */
  fd = -1;
  if(tun < TUNTAP_ID_MAX)
  {
    (void)snprintf(name, sizeof(name), "/dev/%s%i", ifname, tun);
    fd = open(name, O_RDWR);
  }
  else if(tun == TUNTAP_ID_ANY)
  {
    for(tun = 0; tun < TUNTAP_ID_MAX; ++tun)
    {
      (void)memset(name, 0, sizeof(name));
      (void)snprintf(name, sizeof(name), "/dev/%s%i", ifname, tun);
      if((fd = open(name, O_RDWR)) > 0)
        break;
    }
  }
  else
  {
    tuntap_log(TUNTAP_LOG_ERR, "Invalid parameter 'tun'");
    return -1;
  }
  switch(fd)
  {
    case -1:
      tuntap_log(TUNTAP_LOG_ERR, "Permission denied");
      return -1;
    case 256:
      tuntap_log(TUNTAP_LOG_ERR, "Can't find a tun entry");
      return -1;
    default:
      /* NOTREACHED */
      break;
  }

  /* Set the interface name */
  (void)memset(&ifr, 0, sizeof(ifr));
  (void)snprintf(ifr.ifr_name, sizeof(ifr.ifr_name), "%s%i", ifname, tun);
  /* And save it */
  (void)strlcpy(dev->if_name, ifr.ifr_name, sizeof(dev->if_name));

  /* Get the interface default values */
  if(ioctl(dev->ctrl_sock, SIOCGIFFLAGS, &ifr) == -1)
  {
    tuntap_log(TUNTAP_LOG_ERR, "Can't get interface values");
    return -1;
  }

  /* Save flags for tuntap_{up, down} */
  dev->flags = ifr.ifr_flags;

  return fd;
}

void
tuntap_sys_destroy(struct device *dev)
{
  return;
}

int
tuntap_sys_set_ipv4_tap(struct device *dev, t_tun_in_addr *s4, uint32_t bits)
{
  struct ifaliasreq ifrq;
  struct sockaddr_in mask;
  struct sockaddr_in addr;
  struct ifreq ifr;

  (void)memset(&ifrq, 0, sizeof(ifrq));
  (void)strlcpy(ifrq.ifra_name, dev->if_name, sizeof(ifr.ifr_name));

  /* Delete previously assigned address */
  (void)ioctl(dev->ctrl_sock, SIOCDIFADDR, &ifrq);

  /* Set the address */
  (void)memset(&addr, 0, sizeof(addr));
  addr.sin_family      = AF_INET;
  addr.sin_addr.s_addr = s4->s_addr;
  addr.sin_len         = sizeof(addr);
  (void)memcpy(&ifrq.ifra_addr, &addr, sizeof(addr));

  /* Then set the netmask */
  (void)memset(&mask, 0, sizeof(mask));
  mask.sin_family      = AF_INET;
  mask.sin_addr.s_addr = bits;
  mask.sin_len         = sizeof(mask);
  (void)memcpy(&ifrq.ifra_addr, &mask, sizeof(ifrq.ifra_mask));

  if(ioctl(dev->ctrl_sock, SIOCAIFADDR, &ifrq) == -1)
  {
    tuntap_log(TUNTAP_LOG_ERR, "Can't set IP address/netmask");
    return -1;
  }
  return 0;
}

int
<<<<<<< HEAD
tuntap_sys_set_ipv4_tap(struct device *dev, t_tun_in_addr *s4, uint32_t bits) {
	struct ifaliasreq ifrq;
	struct sockaddr_in mask;
	struct sockaddr_in addr;
    struct ifreq ifr;

	(void)memset(&ifrq, 0, sizeof(ifrq));
	(void)strlcpy(ifrq.ifra_name, dev->if_name, sizeof(ifrq.ifra_name));

	/* Delete previously assigned address */
	(void)ioctl(dev->ctrl_sock, SIOCDIFADDR, &ifrq);

	/* Set the address */
	(void)memset(&addr, 0, sizeof(addr));
	addr.sin_family = AF_INET;
	addr.sin_addr.s_addr = s4->s_addr;
	addr.sin_len = sizeof(addr);
	(void)memcpy(&ifrq.ifra_addr, &addr, sizeof(addr));

	/* Then set the netmask */
	(void)memset(&mask, 0, sizeof(mask));
	mask.sin_family = AF_INET;
	mask.sin_addr.s_addr = bits;
	mask.sin_len = sizeof(mask);
	(void)memcpy(&ifrq.ifra_addr, &mask, sizeof(ifrq.ifra_mask));

	if (ioctl(dev->ctrl_sock, SIOCAIFADDR, &ifrq) == -1) {
		tuntap_log(TUNTAP_LOG_ERR, "Can't set IP address/netmask");
		return -1;
	}
	return 0;
=======
tuntap_sys_set_ipv4_tun(struct device *dev, t_tun_in_addr *s4,
                        t_tun_in_addr *s4dest, uint32_t bits)
{
  struct ifaliasreq ifrq;
  struct sockaddr_in mask;
  struct sockaddr_in saddr;
  struct sockaddr_in daddr;

  (void)memset(&ifrq, 0, sizeof(ifrq));
  (void)memcpy(ifrq.ifra_name, dev->if_name, sizeof(ifrq.ifra_name));

  /* Delete previously assigned address */
  (void)ioctl(dev->ctrl_sock, SIOCDIFADDR, &ifrq);

  /* Set the address */
  (void)memset(&saddr, 0, sizeof(saddr));
  saddr.sin_family      = AF_INET;
  saddr.sin_addr.s_addr = s4->s_addr;
  saddr.sin_len         = sizeof(saddr);
  (void)memcpy(&ifrq.ifra_addr, &saddr, sizeof(saddr));

  (void)memset(&daddr, 0, sizeof(daddr));
  daddr.sin_family      = AF_INET;
  daddr.sin_addr.s_addr = s4dest->s_addr;
  daddr.sin_len         = sizeof(daddr);
  (void)memcpy(&ifrq.ifra_broadaddr, &daddr, sizeof(daddr));

  /* Then set the netmask */
  (void)memset(&mask, 0, sizeof(mask));
  mask.sin_family      = AF_INET;
  mask.sin_addr.s_addr = bits;
  mask.sin_len         = sizeof(mask);
  (void)memcpy(&ifrq.ifra_addr, &mask, sizeof(ifrq.ifra_mask));

  if(ioctl(dev->ctrl_sock, SIOCAIFADDR, &ifrq) == -1)
  {
    tuntap_log(TUNTAP_LOG_ERR, "Can't set IP address");
    return -1;
  }
  return 0;
>>>>>>> b273676a
}

int
tuntap_sys_set_descr(struct device *dev, const char *descr, size_t len)
{
#if defined FreeBSD
  struct ifreq ifr;
  struct ifreq_buffer ifrbuf;

  (void)memset(&ifr, 0, sizeof(ifr));
  (void)strlcpy(ifr.ifr_name, dev->if_name, sizeof(ifr.ifr_name));

  ifrbuf.buffer  = (void *)descr;
  ifrbuf.length  = len;
  ifr.ifr_buffer = ifrbuf;

  if(ioctl(dev->ctrl_sock, SIOCSIFDESCR, &ifr) == -1)
  {
    tuntap_log(TUNTAP_LOG_ERR, "Can't set the interface description");
    return -1;
  }
  return 0;
#elif defined DragonFly
  tuntap_log(TUNTAP_LOG_NOTICE,
             "Your system does not support tuntap_set_descr()");
  return -1;
#endif
}

int
tuntap_sys_set_ifname(struct device *dev, const char *ifname, size_t len)
{
  struct ifreq ifr;
  char *newname;
	//(void)strncpy(ifr.ifr_name, dev->if_name, IF_NAMESIZE);
  strlcpy(ifr.ifr_name, dev->if_name, IF_NAMESIZE);

  newname = strdup(ifname);
  if(newname == NULL)
  {
    tuntap_log(TUNTAP_LOG_ERR, "no memory to set ifname");
    return -1;
  }
  ifr.ifr_data = newname;
	if (ioctl(dev->ctrl_sock, SIOCSIFNAME, &ifr) == -1)
	{
		perror(NULL);
    free(newname);
		tuntap_log(TUNTAP_LOG_ERR, "Can't set interface name");
		return -1;
	}
	return 0;
}<|MERGE_RESOLUTION|>--- conflicted
+++ resolved
@@ -187,39 +187,6 @@
 }
 
 int
-<<<<<<< HEAD
-tuntap_sys_set_ipv4_tap(struct device *dev, t_tun_in_addr *s4, uint32_t bits) {
-	struct ifaliasreq ifrq;
-	struct sockaddr_in mask;
-	struct sockaddr_in addr;
-    struct ifreq ifr;
-
-	(void)memset(&ifrq, 0, sizeof(ifrq));
-	(void)strlcpy(ifrq.ifra_name, dev->if_name, sizeof(ifrq.ifra_name));
-
-	/* Delete previously assigned address */
-	(void)ioctl(dev->ctrl_sock, SIOCDIFADDR, &ifrq);
-
-	/* Set the address */
-	(void)memset(&addr, 0, sizeof(addr));
-	addr.sin_family = AF_INET;
-	addr.sin_addr.s_addr = s4->s_addr;
-	addr.sin_len = sizeof(addr);
-	(void)memcpy(&ifrq.ifra_addr, &addr, sizeof(addr));
-
-	/* Then set the netmask */
-	(void)memset(&mask, 0, sizeof(mask));
-	mask.sin_family = AF_INET;
-	mask.sin_addr.s_addr = bits;
-	mask.sin_len = sizeof(mask);
-	(void)memcpy(&ifrq.ifra_addr, &mask, sizeof(ifrq.ifra_mask));
-
-	if (ioctl(dev->ctrl_sock, SIOCAIFADDR, &ifrq) == -1) {
-		tuntap_log(TUNTAP_LOG_ERR, "Can't set IP address/netmask");
-		return -1;
-	}
-	return 0;
-=======
 tuntap_sys_set_ipv4_tun(struct device *dev, t_tun_in_addr *s4,
                         t_tun_in_addr *s4dest, uint32_t bits)
 {
@@ -260,7 +227,6 @@
     return -1;
   }
   return 0;
->>>>>>> b273676a
 }
 
 int
@@ -309,8 +275,9 @@
 	{
 		perror(NULL);
     free(newname);
-		tuntap_log(TUNTAP_LOG_ERR, "Can't set interface name");
-		return -1;
-	}
-	return 0;
+    tuntap_log(TUNTAP_LOG_ERR, "Can't set interface name");
+    return -1;
+  }
+  free(newname);
+  return 0;
 }