--- conflicted
+++ resolved
@@ -522,21 +522,12 @@
       return addr4()->s_addr;
     }
 
-<<<<<<< HEAD
-=======
     inline nuint32_t
     xtonl() const
     {
       return nuint32_t{addr4()->s_addr};
     }
 
-    sockaddr*
-    getSockAddr()
-    {
-      return (struct sockaddr*)&_addr4;
-    }
-
->>>>>>> 252b2ee3
     bool
     sameAddr(const Addr& other) const
     {
