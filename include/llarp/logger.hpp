--- conflicted
+++ resolved
@@ -131,22 +131,16 @@
     _glog.out << ss.str() << std::endl;
 #else
     {
-<<<<<<< HEAD
       std::unique_lock< std::mutex > lock(_glog.access);
-      __android_log_write(ANDROID_LOG_INFO, "LOKINET", ss.str().c_str());
+      tag = "LOKINET|" + tag;
+      __android_log_write(ANDROID_LOG_INFO, tag.c_str(), ss.str().c_str());
+      //__android_log_write(ANDROID_LOG_INFO, "LOKINET", ss.str().c_str());
+      llarp::util::Lock lock(_glog.access);
       _glog.out << ss.str() << std::endl;
     }
 #endif
 #ifdef SHADOW_TESTNET
     _glog.out << "\n" << std::flush;
-=======
-#ifdef ANDROID
-      tag = "LOKINET|" + tag;
-      __android_log_write(ANDROID_LOG_INFO, tag.c_str(), ss.str().c_str());
-#else
-      llarp::util::Lock lock(_glog.access);
-      _glog.out << ss.str() << std::endl;
->>>>>>> d7c1c332
 #endif
   }
 }  // namespace llarp
