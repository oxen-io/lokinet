#ifndef LLARP_ROUTER_H_
#define LLARP_ROUTER_H_
#include <llarp/config.h>
#include <llarp/ev.h>
#include <llarp/ibmq.h>
#include <llarp/link.h>
#include <llarp/logic.h>
#include <llarp/obmd.h>
#include <llarp/router_contact.h>
#include <llarp/threadpool.h>

#ifdef __cplusplus
#include <experimental/filesystem>
namespace fs = std::experimental::filesystem;

extern "C" {
#endif

struct llarp_router;

<<<<<<< HEAD
struct llarp_router *
llarp_init_router(struct llarp_alloc *mem, struct llarp_threadpool *worker,
                  struct llarp_ev_loop *netloop, struct llarp_logic *logic);
=======
bool llarp_findOrCreateIdentity(llarp_crypto *crypto, fs::path path, llarp_seckey_t *identity);
bool llarp_rc_write(struct llarp_rc *rc, fs::path our_rc_file);

struct llarp_router *llarp_init_router(struct llarp_alloc * mem, struct llarp_threadpool *worker, struct llarp_ev_loop * netloop, struct llarp_logic *logic);
void llarp_free_router(struct llarp_router **router);
>>>>>>> ea5f4ba2

void
llarp_free_router(struct llarp_router **router);

<<<<<<< HEAD
bool
llarp_configure_router(struct llarp_router *router, struct llarp_config *conf);

void
llarp_run_router(struct llarp_router *router);
void
llarp_stop_router(struct llarp_router *router);

/** return false if we already have a session pending or made */
bool
llarp_router_try_connect(struct llarp_router *router, struct llarp_rc *remote);
=======
void llarp_rc_clear(struct llarp_rc *rc);
bool llarp_rc_addr_list_iter(struct llarp_ai_list_iter *iter,
                                    struct llarp_ai *ai);
void llarp_rc_set_addrs(struct llarp_rc *rc, struct llarp_alloc *mem, struct llarp_ai_list *addr);
void llarp_rc_set_pubkey(struct llarp_rc *rc, uint8_t *pubkey);
void llarp_rc_sign(llarp_crypto *crypto, llarp_seckey_t *identity,
                   struct llarp_rc *rc);
void llarp_run_router(struct llarp_router *router);
void llarp_stop_router(struct llarp_router *router);
>>>>>>> ea5f4ba2

/** get router's inbound link level frame queue */
struct llarp_link_queue *
llarp_router_link_queue(struct llarp_router *router);
/** get router's outbound link level frame dispatcher */
struct llarp_link_dispatcher *
llarp_router_link_dispatcher(struct llarp_router *router);

struct llarp_router_link_iter
{
  void *user;
  bool (*visit)(struct llarp_router_link_iter *, struct llarp_router *,
                struct llarp_link *);
};

void
llarp_router_iterate_links(struct llarp_router *router,
                           struct llarp_router_link_iter iter);

#ifdef __cplusplus
}
#endif

#endif<|MERGE_RESOLUTION|>--- conflicted
+++ resolved
@@ -10,52 +10,49 @@
 #include <llarp/threadpool.h>
 
 #ifdef __cplusplus
-#include <experimental/filesystem>
-namespace fs = std::experimental::filesystem;
-
 extern "C" {
 #endif
 
 struct llarp_router;
 
-<<<<<<< HEAD
+bool
+llarp_findOrCreateIdentity(llarp_crypto *crypto, const char *path,
+                           llarp_seckey_t *identity);
+bool
+llarp_rc_write(struct llarp_rc *rc, const char *our_rc_file);
+
 struct llarp_router *
 llarp_init_router(struct llarp_alloc *mem, struct llarp_threadpool *worker,
                   struct llarp_ev_loop *netloop, struct llarp_logic *logic);
-=======
-bool llarp_findOrCreateIdentity(llarp_crypto *crypto, fs::path path, llarp_seckey_t *identity);
-bool llarp_rc_write(struct llarp_rc *rc, fs::path our_rc_file);
-
-struct llarp_router *llarp_init_router(struct llarp_alloc * mem, struct llarp_threadpool *worker, struct llarp_ev_loop * netloop, struct llarp_logic *logic);
-void llarp_free_router(struct llarp_router **router);
->>>>>>> ea5f4ba2
-
 void
 llarp_free_router(struct llarp_router **router);
 
-<<<<<<< HEAD
+void
+llarp_rc_clear(struct llarp_rc *rc);
+
+bool
+llarp_rc_addr_list_iter(struct llarp_ai_list_iter *iter, struct llarp_ai *ai);
+
+bool
+llarp_router_try_connect(struct llarp_router *router, struct llarp_rc *remtoe);
+
 bool
 llarp_configure_router(struct llarp_router *router, struct llarp_config *conf);
 
 void
+llarp_rc_set_addrs(struct llarp_rc *rc, struct llarp_alloc *mem,
+                   struct llarp_ai_list *addr);
+void
+llarp_rc_set_pubkey(struct llarp_rc *rc, uint8_t *pubkey);
+
+void
+llarp_rc_sign(llarp_crypto *crypto, llarp_seckey_t *identity,
+              struct llarp_rc *rc);
+void
 llarp_run_router(struct llarp_router *router);
+
 void
 llarp_stop_router(struct llarp_router *router);
-
-/** return false if we already have a session pending or made */
-bool
-llarp_router_try_connect(struct llarp_router *router, struct llarp_rc *remote);
-=======
-void llarp_rc_clear(struct llarp_rc *rc);
-bool llarp_rc_addr_list_iter(struct llarp_ai_list_iter *iter,
-                                    struct llarp_ai *ai);
-void llarp_rc_set_addrs(struct llarp_rc *rc, struct llarp_alloc *mem, struct llarp_ai_list *addr);
-void llarp_rc_set_pubkey(struct llarp_rc *rc, uint8_t *pubkey);
-void llarp_rc_sign(llarp_crypto *crypto, llarp_seckey_t *identity,
-                   struct llarp_rc *rc);
-void llarp_run_router(struct llarp_router *router);
-void llarp_stop_router(struct llarp_router *router);
->>>>>>> ea5f4ba2
 
 /** get router's inbound link level frame queue */
 struct llarp_link_queue *
