
///
// optional - An implementation of std::optional with extensions
// Written in 2017 by Simon Brand (@TartanLlama)
//
// To the extent possible under law, the author(s) have dedicated all
// copyright and related and neighboring rights to this software to the
// public domain worldwide. This software is distributed without any warranty.
//
// You should have received a copy of the CC0 Public Domain Dedication
// along with this software. If not, see
// <http://creativecommons.org/publicdomain/zero/1.0/>.
///

#ifndef TL_OPTIONAL_HPP
#define TL_OPTIONAL_HPP

#define TL_OPTIONAL_VERSION_MAJOR 0
#define TL_OPTIONAL_VERSION_MINOR 5

#include <exception>
#include <functional>
#include <new>
#include <type_traits>
#include <utility>

#if(defined(_MSC_VER) && _MSC_VER == 1900)
#define TL_OPTIONAL_MSVC2015
#endif

#if(defined(__GNUC__) && __GNUC__ == 4 && __GNUC_MINOR__ <= 9 \
    && !defined(__clang__))
#define TL_OPTIONAL_GCC49
#endif

#if(defined(__GNUC__) && __GNUC__ == 5 && __GNUC_MINOR__ <= 4 \
    && !defined(__clang__))
#define TL_OPTIONAL_GCC54
#endif

#if(defined(__GNUC__) && __GNUC__ == 5 && __GNUC_MINOR__ <= 5 \
    && !defined(__clang__))
#define TL_OPTIONAL_GCC55
#endif

#if(defined(__GNUC__) && __GNUC__ == 4 && __GNUC_MINOR__ <= 9 \
    && !defined(__clang__))
// GCC < 5 doesn't support overloading on const&& for member functions
#define TL_OPTIONAL_NO_CONSTRR

// GCC < 5 doesn't support some standard C++11 type traits
#define TL_OPTIONAL_IS_TRIVIALLY_COPY_CONSTRUCTIBLE(T) \
  std::has_trivial_copy_constructor< T >::value
#define TL_OPTIONAL_IS_TRIVIALLY_COPY_ASSIGNABLE(T) \
  std::has_trivial_copy_assign< T >::value

// This one will be different for GCC 5.7 if it's ever supported
#define TL_OPTIONAL_IS_TRIVIALLY_DESTRUCTIBLE(T) \
  std::is_trivially_destructible< T >::value

// GCC 5 < v < 8 has a bug in is_trivially_copy_constructible which breaks
// std::vector for non-copyable types
#elif(defined(__GNUC__) && __GNUC__ < 8 && !defined(__clang__))
#ifndef TL_GCC_LESS_8_TRIVIALLY_COPY_CONSTRUCTIBLE_MUTEX
#define TL_GCC_LESS_8_TRIVIALLY_COPY_CONSTRUCTIBLE_MUTEX
namespace tl
{
  namespace detail
  {
    template < class T >
    struct is_trivially_copy_constructible
        : std::is_trivially_copy_constructible< T >
    {
    };
#ifdef _GLIBCXX_VECTOR
    template < class T, class A >
    struct is_trivially_copy_constructible< std::vector< T, A > >
        : std::is_trivially_copy_constructible< T >
    {
    };
#endif
  }  // namespace detail
}  // namespace tl
#endif

#define TL_OPTIONAL_IS_TRIVIALLY_COPY_CONSTRUCTIBLE(T) \
  tl::detail::is_trivially_copy_constructible< T >::value
#define TL_OPTIONAL_IS_TRIVIALLY_COPY_ASSIGNABLE(T) \
  std::is_trivially_copy_assignable< T >::value
#define TL_OPTIONAL_IS_TRIVIALLY_DESTRUCTIBLE(T) \
  std::is_trivially_destructible< T >::value
#else
#define TL_OPTIONAL_IS_TRIVIALLY_COPY_CONSTRUCTIBLE(T) \
  std::is_trivially_copy_constructible< T >::value
#define TL_OPTIONAL_IS_TRIVIALLY_COPY_ASSIGNABLE(T) \
  std::is_trivially_copy_assignable< T >::value
#define TL_OPTIONAL_IS_TRIVIALLY_DESTRUCTIBLE(T) \
  std::is_trivially_destructible< T >::value
#endif

#if __cplusplus > 201103L
#define TL_OPTIONAL_CXX14
#endif

// constexpr implies const in C++11, not C++14
#if(__cplusplus == 201103L || defined(TL_OPTIONAL_MSVC2015) \
    || defined(TL_OPTIONAL_GCC49))
/// \exclude
#define TL_OPTIONAL_11_CONSTEXPR
#else
   /// \exclude
#define TL_OPTIONAL_11_CONSTEXPR constexpr
#endif

namespace tl
{
#ifndef TL_MONOSTATE_INPLACE_MUTEX
#define TL_MONOSTATE_INPLACE_MUTEX
  /// \brief Used to represent an optional with no data; essentially a bool
  class monostate
  {
  };

  /// \brief A tag type to tell optional to construct its value in-place
  struct in_place_t
  {
    explicit in_place_t() = default;
  };
  /// \brief A tag to tell optional to construct its value in-place
  static constexpr in_place_t in_place{};
#endif

  template < class T >
  class optional;

  /// \exclude
  namespace detail
  {
#ifndef TL_TRAITS_MUTEX
#define TL_TRAITS_MUTEX
    // C++14-style aliases for brevity
    template < class T >
    using remove_const_t = typename std::remove_const< T >::type;
    template < class T >
    using remove_reference_t = typename std::remove_reference< T >::type;
    template < class T >
    using decay_t = typename std::decay< T >::type;
    template < bool E, class T = void >
    using enable_if_t = typename std::enable_if< E, T >::type;
    template < bool B, class T, class F >
    using conditional_t = typename std::conditional< B, T, F >::type;

    // std::conjunction from C++17
    template < class... >
    struct conjunction : std::true_type
    {
    };
    template < class B >
    struct conjunction< B > : B
    {
    };
    template < class B, class... Bs >
    struct conjunction< B, Bs... >
        : std::conditional< bool(B::value), conjunction< Bs... >, B >::type
    {
    };

#if defined(_LIBCPP_VERSION) && __cplusplus == 201103L
#define TL_OPTIONAL_LIBCXX_MEM_FN_WORKAROUND
#endif

// In C++11 mode, there's an issue in libc++'s std::mem_fn
// which results in a hard-error when using it in a noexcept expression
// in some cases. This is a check to workaround the common failing case.
#ifdef TL_OPTIONAL_LIBCXX_MEM_FN_WORKAROUND
    template < class T >
    struct is_pointer_to_non_const_member_func : std::false_type
    {
    };
    template < class T, class Ret, class... Args >
    struct is_pointer_to_non_const_member_func< Ret (T::*)(Args...) >
        : std::true_type
    {
    };
    template < class T, class Ret, class... Args >
    struct is_pointer_to_non_const_member_func< Ret (T::*)(Args...) & >
        : std::true_type
    {
    };
    template < class T, class Ret, class... Args >
    struct is_pointer_to_non_const_member_func< Ret (T::*)(Args...) && >
        : std::true_type
    {
    };
    template < class T, class Ret, class... Args >
    struct is_pointer_to_non_const_member_func< Ret (T::*)(Args...) volatile >
        : std::true_type
    {
    };
    template < class T, class Ret, class... Args >
    struct is_pointer_to_non_const_member_func< Ret (T::*)(Args...) volatile & >
        : std::true_type
    {
    };
    template < class T, class Ret, class... Args >
    struct is_pointer_to_non_const_member_func< Ret (T::*)(
        Args...) volatile && > : std::true_type
    {
    };

    template < class T >
    struct is_const_or_const_ref : std::false_type
    {
    };
    template < class T >
    struct is_const_or_const_ref< T const & > : std::true_type
    {
    };
    template < class T >
    struct is_const_or_const_ref< T const > : std::true_type
    {
    };
#endif

    // std::invoke from C++17
    // https://stackoverflow.com/questions/38288042/c11-14-invoke-workaround
    template <
        typename Fn, typename... Args,
#ifdef TL_OPTIONAL_LIBCXX_MEM_FN_WORKAROUND
        typename =
            enable_if_t< !(is_pointer_to_non_const_member_func< Fn >::value
                           && is_const_or_const_ref< Args... >::value) >,
#endif
        typename =
            enable_if_t< std::is_member_pointer< decay_t< Fn > >::value >,
        int = 0 >
    constexpr auto
    invoke(Fn &&f, Args &&... args) noexcept(
        noexcept(std::mem_fn(f)(std::forward< Args >(args)...)))
        -> decltype(std::mem_fn(f)(std::forward< Args >(args)...))
    {
      return std::mem_fn(f)(std::forward< Args >(args)...);
    }

    template < typename Fn, typename... Args,
               typename = enable_if_t<
                   !std::is_member_pointer< decay_t< Fn > >::value > >
    constexpr auto
    invoke(Fn &&f, Args &&... args) noexcept(
        noexcept(std::forward< Fn >(f)(std::forward< Args >(args)...)))
        -> decltype(std::forward< Fn >(f)(std::forward< Args >(args)...))
    {
      return std::forward< Fn >(f)(std::forward< Args >(args)...);
    }

    // std::invoke_result from C++17
    template < class F, class, class... Us >
    struct invoke_result_impl;

    template < class F, class... Us >
    struct invoke_result_impl< F,
                               decltype(detail::invoke(std::declval< F >(),
                                                       std::declval< Us >()...),
                                        void()),
                               Us... >
    {
      using type = decltype(
          detail::invoke(std::declval< F >(), std::declval< Us >()...));
    };

    template < class F, class... Us >
    using invoke_result = invoke_result_impl< F, void, Us... >;

    template < class F, class... Us >
    using invoke_result_t = typename invoke_result< F, Us... >::type;
#endif

    // std::void_t from C++17
    template < class... >
    struct voider
    {
      using type = void;
    };
    template < class... Ts >
    using void_t = typename voider< Ts... >::type;

    // Trait for checking if a type is a tl::optional
    template < class T >
    struct is_optional_impl : std::false_type
    {
    };
    template < class T >
    struct is_optional_impl< optional< T > > : std::true_type
    {
    };
    template < class T >
    using is_optional = is_optional_impl< decay_t< T > >;

    // Change void to tl::monostate
    template < class U >
    using fixup_void = conditional_t< std::is_void< U >::value, monostate, U >;

    template < class F, class U, class = invoke_result_t< F, U > >
    using get_map_return = optional< fixup_void< invoke_result_t< F, U > > >;

    // Check if invoking F for some Us returns void
    template < class F, class = void, class... U >
    struct returns_void_impl;
    template < class F, class... U >
    struct returns_void_impl< F, void_t< invoke_result_t< F, U... > >, U... >
        : std::is_void< invoke_result_t< F, U... > >
    {
    };
    template < class F, class... U >
    using returns_void = returns_void_impl< F, void, U... >;

    template < class T, class... U >
    using enable_if_ret_void = enable_if_t< returns_void< T &&, U... >::value >;

    template < class T, class... U >
    using disable_if_ret_void =
        enable_if_t< !returns_void< T &&, U... >::value >;

    template < class T, class U >
    using enable_forward_value = detail::enable_if_t<
        std::is_constructible< T, U && >::value
        && !std::is_same< detail::decay_t< U >, in_place_t >::value
        && !std::is_same< optional< T >, detail::decay_t< U > >::value >;

    template < class T, class U, class Other >
    using enable_from_other = detail::enable_if_t<
        std::is_constructible< T, Other >::value
        && !std::is_constructible< T, optional< U > & >::value
        && !std::is_constructible< T, optional< U > && >::value
        && !std::is_constructible< T, const optional< U > & >::value
        && !std::is_constructible< T, const optional< U > && >::value
        && !std::is_convertible< optional< U > &, T >::value
        && !std::is_convertible< optional< U > &&, T >::value
        && !std::is_convertible< const optional< U > &, T >::value
        && !std::is_convertible< const optional< U > &&, T >::value >;

    template < class T, class U >
    using enable_assign_forward = detail::enable_if_t<
        !std::is_same< optional< T >, detail::decay_t< U > >::value
        && !detail::conjunction<
               std::is_scalar< T >,
               std::is_same< T, detail::decay_t< U > > >::value
        && std::is_constructible< T, U >::value
        && std::is_assignable< T &, U >::value >;

    template < class T, class U, class Other >
    using enable_assign_from_other = detail::enable_if_t<
        std::is_constructible< T, Other >::value
        && std::is_assignable< T &, Other >::value
        && !std::is_constructible< T, optional< U > & >::value
        && !std::is_constructible< T, optional< U > && >::value
        && !std::is_constructible< T, const optional< U > & >::value
        && !std::is_constructible< T, const optional< U > && >::value
        && !std::is_convertible< optional< U > &, T >::value
        && !std::is_convertible< optional< U > &&, T >::value
        && !std::is_convertible< const optional< U > &, T >::value
        && !std::is_convertible< const optional< U > &&, T >::value
        && !std::is_assignable< T &, optional< U > & >::value
        && !std::is_assignable< T &, optional< U > && >::value
        && !std::is_assignable< T &, const optional< U > & >::value
        && !std::is_assignable< T &, const optional< U > && >::value >;

#ifdef _MSC_VER
    // TODO make a version which works with MSVC
    template < class T, class U = T >
    struct is_swappable : std::true_type
    {
    };

    template < class T, class U = T >
    struct is_nothrow_swappable : std::true_type
    {
    };
#else
    // https://stackoverflow.com/questions/26744589/what-is-a-proper-way-to-implement-is-swappable-to-test-for-the-swappable-concept
    namespace swap_adl_tests
    {
      // if swap ADL finds this then it would call std::swap otherwise (same
      // signature)
      struct tag
      {
      };

      template < class T >
      tag
      swap(T &, T &);
      template < class T, std::size_t N >
      tag swap(T (&a)[N], T (&b)[N]);

      // helper functions to test if an unqualified swap is possible, and if it
      // becomes std::swap
      template < class, class >
      std::false_type
      can_swap(...) noexcept(false);
      template < class T, class U,
                 class = decltype(swap(std::declval< T & >(),
                                       std::declval< U & >())) >
      std::true_type
      can_swap(int) noexcept(noexcept(swap(std::declval< T & >(),
                                           std::declval< U & >())));

      template < class, class >
      std::false_type
      uses_std(...);
      template < class T, class U >
      std::is_same<
          decltype(swap(std::declval< T & >(), std::declval< U & >())), tag >
      uses_std(int);

      template < class T >
      struct is_std_swap_noexcept
          : std::integral_constant<
                bool,
                std::is_nothrow_move_constructible< T >::value
                    && std::is_nothrow_move_assignable< T >::value >
      {
      };

      template < class T, std::size_t N >
      struct is_std_swap_noexcept< T[N] > : is_std_swap_noexcept< T >
      {
      };

      template < class T, class U >
      struct is_adl_swap_noexcept
          : std::integral_constant< bool, noexcept(can_swap< T, U >(0)) >
      {
      };
    }  // namespace swap_adl_tests

    template < class T, class U = T >
    struct is_swappable
        : std::integral_constant<
              bool,
              decltype(detail::swap_adl_tests::can_swap< T, U >(0))::value
                  && (!decltype(
                          detail::swap_adl_tests::uses_std< T, U >(0))::value
                      || (std::is_move_assignable< T >::value
                          && std::is_move_constructible< T >::value)) >
    {
    };

    template < class T, std::size_t N >
    struct is_swappable< T[N], T[N] >
        : std::integral_constant<
              bool,
              decltype(detail::swap_adl_tests::can_swap< T[N], T[N] >(0))::value
                  && (!decltype(detail::swap_adl_tests::uses_std< T[N], T[N] >(
                          0))::value
                      || is_swappable< T, T >::value) >
    {
    };

    template < class T, class U = T >
    struct is_nothrow_swappable
        : std::integral_constant<
              bool,
              is_swappable< T, U >::value
                  && ((decltype(detail::swap_adl_tests::uses_std< T, U >(
                          0))::value &&detail::swap_adl_tests::
                           is_std_swap_noexcept< T >::value)
                      || (!decltype(detail::swap_adl_tests::uses_std< T, U >(
                             0))::value &&detail::swap_adl_tests::
                              is_adl_swap_noexcept< T, U >::value)) >
    {
    };
#endif

    // The storage base manages the actual storage, and correctly propagates
    // trivial destruction from T. This case is for when T is not trivially
    // destructible.
    template < class T, bool = ::std::is_trivially_destructible< T >::value >
    struct optional_storage_base
    {
      TL_OPTIONAL_11_CONSTEXPR
<<<<<<< HEAD
      optional_storage_base() noexcept : m_dummy(), m_has_value(false)
=======
      optional_storage_base() noexcept
          : m_dummy(), m_has_value(false)
>>>>>>> a8e3f79f
      {
      }

      template < class... U >
      TL_OPTIONAL_11_CONSTEXPR
      optional_storage_base(in_place_t, U &&... u)
          : m_value(std::forward< U >(u)...), m_has_value(true)
      {
      }

      ~optional_storage_base()
      {
        if(m_has_value)
        {
          m_value.~T();
          m_has_value = false;
        }
      }

      struct dummy
      {
      };
      union {
        dummy m_dummy;
        T m_value;
      };

      bool m_has_value;
    };

    // This case is for when T is trivially destructible.
    template < class T >
    struct optional_storage_base< T, true >
    {
      TL_OPTIONAL_11_CONSTEXPR
<<<<<<< HEAD
      optional_storage_base() noexcept : m_dummy(), m_has_value(false)
=======
      optional_storage_base() noexcept
          : m_dummy(), m_has_value(false)
>>>>>>> a8e3f79f
      {
      }

      template < class... U >
      TL_OPTIONAL_11_CONSTEXPR
      optional_storage_base(in_place_t, U &&... u)
          : m_value(std::forward< U >(u)...), m_has_value(true)
      {
      }

      // No destructor, so this class is trivially destructible

      struct dummy
      {
      };
      union {
        dummy m_dummy;
        T m_value;
      };

      bool m_has_value = false;
    };

    // This base class provides some handy member functions which can be used in
    // further derived classes
    template < class T >
    struct optional_operations_base : optional_storage_base< T >
    {
      using optional_storage_base< T >::optional_storage_base;

      void
      hard_reset() noexcept
      {
        get().~T();
        this->m_has_value = false;
      }

      template < class... Args >
      void
      construct(Args &&... args) noexcept
      {
        new(std::addressof(this->m_value)) T(std::forward< Args >(args)...);
        this->m_has_value = true;
      }

      template < class Opt >
      void
      assign(Opt &&rhs)
      {
        if(this->has_value())
        {
          if(rhs.has_value())
          {
            this->m_value = std::forward< Opt >(rhs).get();
          }
          else
          {
            this->m_value.~T();
            this->m_has_value = false;
          }
        }

        else if(rhs.has_value())
        {
          construct(std::forward< Opt >(rhs).get());
        }
      }

      bool
      has_value() const
      {
        return this->m_has_value;
      }

      TL_OPTIONAL_11_CONSTEXPR T &
      get() &
      {
        return this->m_value;
      }
      TL_OPTIONAL_11_CONSTEXPR const T &
      get() const &
      {
        return this->m_value;
      }
      TL_OPTIONAL_11_CONSTEXPR T &&
      get() &&
      {
        return std::move(this->m_value);
      }
#ifndef TL_OPTIONAL_NO_CONSTRR
      constexpr const T &&
      get() const &&
      {
        return std::move(this->m_value);
      }
#endif
    };

    // This class manages conditionally having a trivial copy constructor
    // This specialization is for when T is trivially copy constructible
    template < class T, bool = TL_OPTIONAL_IS_TRIVIALLY_COPY_CONSTRUCTIBLE(T) >
    struct optional_copy_base : optional_operations_base< T >
    {
      using optional_operations_base< T >::optional_operations_base;
    };

    // This specialization is for when T is not trivially copy constructible
    template < class T >
    struct optional_copy_base< T, false > : optional_operations_base< T >
    {
      using optional_operations_base< T >::optional_operations_base;

      optional_copy_base() = default;
      optional_copy_base(const optional_copy_base &rhs)
      {
        if(rhs.has_value())
        {
          this->construct(rhs.get());
        }
        else
        {
          this->m_has_value = false;
        }
      }

      optional_copy_base(optional_copy_base &&rhs) = default;
      optional_copy_base &
      operator=(const optional_copy_base &rhs) = default;
      optional_copy_base &
      operator=(optional_copy_base &&rhs) = default;
    };

// This class manages conditionally having a trivial move constructor
// Unfortunately there's no way to achieve this in GCC < 5 AFAIK, since it
// doesn't implement an analogue to std::is_trivially_move_constructible. We
// have to make do with a non-trivial move constructor even if T is trivially
// move constructible
#ifndef TL_OPTIONAL_GCC49
    template < class T,
               bool = std::is_trivially_move_constructible< T >::value >
    struct optional_move_base : optional_copy_base< T >
    {
      using optional_copy_base< T >::optional_copy_base;
    };
#else
    template < class T, bool = false >
    struct optional_move_base;
#endif
    template < class T >
    struct optional_move_base< T, false > : optional_copy_base< T >
    {
      using optional_copy_base< T >::optional_copy_base;

      optional_move_base()                              = default;
      optional_move_base(const optional_move_base &rhs) = default;

      optional_move_base(optional_move_base &&rhs) noexcept(
          std::is_nothrow_move_constructible< T >::value)
      {
        if(rhs.has_value())
        {
          this->construct(std::move(rhs.get()));
        }
        else
        {
          this->m_has_value = false;
        }
      }
      optional_move_base &
      operator=(const optional_move_base &rhs) = default;
      optional_move_base &
      operator=(optional_move_base &&rhs) = default;
    };

    // This class manages conditionally having a trivial copy assignment
    // operator
    template < class T,
               bool = TL_OPTIONAL_IS_TRIVIALLY_COPY_ASSIGNABLE(T)
                   && TL_OPTIONAL_IS_TRIVIALLY_COPY_CONSTRUCTIBLE(T)
                   && TL_OPTIONAL_IS_TRIVIALLY_DESTRUCTIBLE(T) >
    struct optional_copy_assign_base : optional_move_base< T >
    {
      using optional_move_base< T >::optional_move_base;
    };

    template < class T >
    struct optional_copy_assign_base< T, false > : optional_move_base< T >
    {
      using optional_move_base< T >::optional_move_base;

      optional_copy_assign_base()                                     = default;
      optional_copy_assign_base(const optional_copy_assign_base &rhs) = default;

      optional_copy_assign_base(optional_copy_assign_base &&rhs) = default;
      optional_copy_assign_base &
      operator=(const optional_copy_assign_base &rhs)
      {
        this->assign(rhs);
        return *this;
      }
      optional_copy_assign_base &
      operator=(optional_copy_assign_base &&rhs) = default;
    };

// This class manages conditionally having a trivial move assignment operator
// Unfortunately there's no way to achieve this in GCC < 5 AFAIK, since it
// doesn't implement an analogue to std::is_trivially_move_assignable. We have
// to make do with a non-trivial move assignment operator even if T is trivially
// move assignable
#ifndef TL_OPTIONAL_GCC49
    template < class T,
               bool = std::is_trivially_destructible< T >::value
                   &&std::is_trivially_move_constructible< T >::value
                       &&std::is_trivially_move_assignable< T >::value >
    struct optional_move_assign_base : optional_copy_assign_base< T >
    {
      using optional_copy_assign_base< T >::optional_copy_assign_base;
    };
#else
    template < class T, bool = false >
    struct optional_move_assign_base;
#endif

    template < class T >
    struct optional_move_assign_base< T, false >
        : optional_copy_assign_base< T >
    {
      using optional_copy_assign_base< T >::optional_copy_assign_base;

      optional_move_assign_base()                                     = default;
      optional_move_assign_base(const optional_move_assign_base &rhs) = default;

      optional_move_assign_base(optional_move_assign_base &&rhs) = default;

      optional_move_assign_base &
      operator=(const optional_move_assign_base &rhs) = default;

      optional_move_assign_base &
      operator=(optional_move_assign_base &&rhs) noexcept(
          std::is_nothrow_move_constructible< T >::value
              &&std::is_nothrow_move_assignable< T >::value)
      {
        this->assign(std::move(rhs));
        return *this;
      }
    };

    // optional_delete_ctor_base will conditionally delete copy and move
    // constructors depending on whether T is copy/move constructible
    template < class T,
               bool EnableCopy = std::is_copy_constructible< T >::value,
               bool EnableMove = std::is_move_constructible< T >::value >
    struct optional_delete_ctor_base
    {
      optional_delete_ctor_base()                                  = default;
      optional_delete_ctor_base(const optional_delete_ctor_base &) = default;
      optional_delete_ctor_base(optional_delete_ctor_base &&) noexcept =
          default;
      optional_delete_ctor_base &
      operator=(const optional_delete_ctor_base &) = default;
      optional_delete_ctor_base &
      operator=(optional_delete_ctor_base &&) noexcept = default;
    };

    template < class T >
    struct optional_delete_ctor_base< T, true, false >
    {
      optional_delete_ctor_base()                                  = default;
      optional_delete_ctor_base(const optional_delete_ctor_base &) = default;
      optional_delete_ctor_base(optional_delete_ctor_base &&) noexcept = delete;
      optional_delete_ctor_base &
      operator=(const optional_delete_ctor_base &) = default;
      optional_delete_ctor_base &
      operator=(optional_delete_ctor_base &&) noexcept = default;
    };

    template < class T >
    struct optional_delete_ctor_base< T, false, true >
    {
      optional_delete_ctor_base()                                  = default;
      optional_delete_ctor_base(const optional_delete_ctor_base &) = delete;
      optional_delete_ctor_base(optional_delete_ctor_base &&) noexcept =
          default;
      optional_delete_ctor_base &
      operator=(const optional_delete_ctor_base &) = default;
      optional_delete_ctor_base &
      operator=(optional_delete_ctor_base &&) noexcept = default;
    };

    template < class T >
    struct optional_delete_ctor_base< T, false, false >
    {
      optional_delete_ctor_base()                                  = default;
      optional_delete_ctor_base(const optional_delete_ctor_base &) = delete;
      optional_delete_ctor_base(optional_delete_ctor_base &&) noexcept = delete;
      optional_delete_ctor_base &
      operator=(const optional_delete_ctor_base &) = default;
      optional_delete_ctor_base &
      operator=(optional_delete_ctor_base &&) noexcept = default;
    };

    // optional_delete_assign_base will conditionally delete copy and move
    // constructors depending on whether T is copy/move constructible +
    // assignable
    template < class T,
               bool EnableCopy = (std::is_copy_constructible< T >::value
                                  && std::is_copy_assignable< T >::value),
               bool EnableMove = (std::is_move_constructible< T >::value
                                  && std::is_move_assignable< T >::value) >
    struct optional_delete_assign_base
    {
      optional_delete_assign_base() = default;
      optional_delete_assign_base(const optional_delete_assign_base &) =
          default;
      optional_delete_assign_base(optional_delete_assign_base &&) noexcept =
          default;
      optional_delete_assign_base &
      operator=(const optional_delete_assign_base &) = default;
      optional_delete_assign_base &
      operator=(optional_delete_assign_base &&) noexcept = default;
    };

    template < class T >
    struct optional_delete_assign_base< T, true, false >
    {
      optional_delete_assign_base() = default;
      optional_delete_assign_base(const optional_delete_assign_base &) =
          default;
      optional_delete_assign_base(optional_delete_assign_base &&) noexcept =
          default;
      optional_delete_assign_base &
      operator=(const optional_delete_assign_base &) = default;
      optional_delete_assign_base &
      operator=(optional_delete_assign_base &&) noexcept = delete;
    };

    template < class T >
    struct optional_delete_assign_base< T, false, true >
    {
      optional_delete_assign_base() = default;
      optional_delete_assign_base(const optional_delete_assign_base &) =
          default;
      optional_delete_assign_base(optional_delete_assign_base &&) noexcept =
          default;
      optional_delete_assign_base &
      operator=(const optional_delete_assign_base &) = delete;
      optional_delete_assign_base &
      operator=(optional_delete_assign_base &&) noexcept = default;
    };

    template < class T >
    struct optional_delete_assign_base< T, false, false >
    {
      optional_delete_assign_base() = default;
      optional_delete_assign_base(const optional_delete_assign_base &) =
          default;
      optional_delete_assign_base(optional_delete_assign_base &&) noexcept =
          default;
      optional_delete_assign_base &
      operator=(const optional_delete_assign_base &) = delete;
      optional_delete_assign_base &
      operator=(optional_delete_assign_base &&) noexcept = delete;
    };

  }  // namespace detail

  /// \brief A tag type to represent an empty optional
  struct nullopt_t
  {
    struct do_not_use
    {
    };
    constexpr explicit nullopt_t(do_not_use, do_not_use) noexcept
    {
    }
  };
  /// \brief Represents an empty optional
  /// \synopsis static constexpr nullopt_t nullopt;
  ///
  /// *Examples*:
  /// ```
  /// tl::optional<int> a = tl::nullopt;
  /// void foo (tl::optional<int>);
  /// foo(tl::nullopt); //pass an empty optional
  /// ```
  static constexpr nullopt_t nullopt{nullopt_t::do_not_use{},
                                     nullopt_t::do_not_use{}};

  class bad_optional_access : public std::exception
  {
   public:
    bad_optional_access() = default;
    const char *
    what() const noexcept
    {
      return "Optional has no value";
    }
  };

  /// An optional object is an object that contains the storage for another
  /// object and manages the lifetime of this contained object, if any. The
  /// contained object may be initialized after the optional object has been
  /// initialized, and may be destroyed before the optional object has been
  /// destroyed. The initialization state of the contained object is tracked by
  /// the optional object.
  template < class T >
  class optional : private detail::optional_move_assign_base< T >,
                   private detail::optional_delete_ctor_base< T >,
                   private detail::optional_delete_assign_base< T >
  {
    using base = detail::optional_move_assign_base< T >;

    static_assert(!std::is_same< T, in_place_t >::value,
                  "instantiation of optional with in_place_t is ill-formed");
    static_assert(!std::is_same< detail::decay_t< T >, nullopt_t >::value,
                  "instantiation of optional with nullopt_t is ill-formed");

   public:
// The different versions for C++14 and 11 are needed because deduced return
// types are not SFINAE-safe. This provides better support for things like
// generic lambdas. C.f.
// http://www.open-std.org/jtc1/sc22/wg21/docs/papers/2017/p0826r0.html
#if defined(TL_OPTIONAL_CXX14) && !defined(TL_OPTIONAL_GCC49) \
    && !defined(TL_OPTIONAL_GCC54) && !defined(TL_OPTIONAL_GCC55)
    /// \group and_then
    /// Carries out some operation which returns an optional on the stored
    /// object if there is one. \requires `std::invoke(std::forward<F>(f),
    /// value())` returns a `std::optional<U>` for some `U`. \returns Let `U` be
    /// the result of `std::invoke(std::forward<F>(f), value())`. Returns a
    /// `std::optional<U>`. The return value is empty if `*this` is empty,
    /// otherwise the return value of `std::invoke(std::forward<F>(f), value())`
    /// is returned.
    /// \group and_then
    /// \synopsis template <class F>\nconstexpr auto and_then(F &&f) &;
    template < class F >
    TL_OPTIONAL_11_CONSTEXPR auto
    and_then(F &&f) &
    {
      using result = detail::invoke_result_t< F, T & >;
      static_assert(detail::is_optional< result >::value,
                    "F must return an optional");

      return has_value() ? detail::invoke(std::forward< F >(f), **this)
                         : result(nullopt);
    }

    /// \group and_then
    /// \synopsis template <class F>\nconstexpr auto and_then(F &&f) &&;
    template < class F >
    TL_OPTIONAL_11_CONSTEXPR auto
    and_then(F &&f) &&
    {
      using result = detail::invoke_result_t< F, T && >;
      static_assert(detail::is_optional< result >::value,
                    "F must return an optional");

      return has_value()
          ? detail::invoke(std::forward< F >(f), std::move(**this))
          : result(nullopt);
    }

    /// \group and_then
    /// \synopsis template <class F>\nconstexpr auto and_then(F &&f) const &;
    template < class F >
    constexpr auto
    and_then(F &&f) const &
    {
      using result = detail::invoke_result_t< F, const T & >;
      static_assert(detail::is_optional< result >::value,
                    "F must return an optional");

      return has_value() ? detail::invoke(std::forward< F >(f), **this)
                         : result(nullopt);
    }

#ifndef TL_OPTIONAL_NO_CONSTRR
    /// \group and_then
    /// \synopsis template <class F>\nconstexpr auto and_then(F &&f) const &&;
    template < class F >
    constexpr auto
    and_then(F &&f) const &&
    {
      using result = detail::invoke_result_t< F, const T && >;
      static_assert(detail::is_optional< result >::value,
                    "F must return an optional");

      return has_value()
          ? detail::invoke(std::forward< F >(f), std::move(**this))
          : result(nullopt);
    }
#endif
#else
    /// \group and_then
    /// Carries out some operation which returns an optional on the stored
    /// object if there is one. \requires `std::invoke(std::forward<F>(f),
    /// value())` returns a `std::optional<U>` for some `U`.
    /// \returns Let `U` be the result of `std::invoke(std::forward<F>(f),
    /// value())`. Returns a `std::optional<U>`. The return value is empty if
    /// `*this` is empty, otherwise the return value of
    /// `std::invoke(std::forward<F>(f), value())` is returned.
    /// \group and_then
    /// \synopsis template <class F>\nconstexpr auto and_then(F &&f) &;
    template < class F >
    TL_OPTIONAL_11_CONSTEXPR detail::invoke_result_t< F, T & >
    and_then(F &&f) &
    {
      using result = detail::invoke_result_t< F, T & >;
      static_assert(detail::is_optional< result >::value,
                    "F must return an optional");

      return has_value() ? detail::invoke(std::forward< F >(f), **this)
                         : result(nullopt);
    }

    /// \group and_then
    /// \synopsis template <class F>\nconstexpr auto and_then(F &&f) &&;
    template < class F >
    TL_OPTIONAL_11_CONSTEXPR detail::invoke_result_t< F, T && >
    and_then(F &&f) &&
    {
      using result = detail::invoke_result_t< F, T && >;
      static_assert(detail::is_optional< result >::value,
                    "F must return an optional");

      return has_value()
          ? detail::invoke(std::forward< F >(f), std::move(**this))
          : result(nullopt);
    }

    /// \group and_then
    /// \synopsis template <class F>\nconstexpr auto and_then(F &&f) const &;
    template < class F >
    constexpr detail::invoke_result_t< F, const T & >
    and_then(F &&f) const &
    {
      using result = detail::invoke_result_t< F, const T & >;
      static_assert(detail::is_optional< result >::value,
                    "F must return an optional");

      return has_value() ? detail::invoke(std::forward< F >(f), **this)
                         : result(nullopt);
    }

#ifndef TL_OPTIONAL_NO_CONSTRR
    /// \group and_then
    /// \synopsis template <class F>\nconstexpr auto and_then(F &&f) const &&;
    template < class F >
    constexpr detail::invoke_result_t< F, const T && >
    and_then(F &&f) const &&
    {
      using result = detail::invoke_result_t< F, const T && >;
      static_assert(detail::is_optional< result >::value,
                    "F must return an optional");

      return has_value()
          ? detail::invoke(std::forward< F >(f), std::move(**this))
          : result(nullopt);
    }
#endif
#endif

#if defined(TL_OPTIONAL_CXX14) && !defined(TL_OPTIONAL_GCC49) \
    && !defined(TL_OPTIONAL_GCC54) && !defined(TL_OPTIONAL_GCC55)
    /// \brief Carries out some operation on the stored object if there is one.
    /// \returns Let `U` be the result of `std::invoke(std::forward<F>(f),
    /// value())`. Returns a `std::optional<U>`. The return value is empty if
    /// `*this` is empty, otherwise an `optional<U>` is constructed from the
    /// return value of `std::invoke(std::forward<F>(f), value())` and is
    /// returned.
    ///
    /// \group map
    /// \synopsis template <class F> constexpr auto map(F &&f) &;
    template < class F >
    TL_OPTIONAL_11_CONSTEXPR auto
    map(F &&f) &
    {
      return optional_map_impl(*this, std::forward< F >(f));
    }

    /// \group map
    /// \synopsis template <class F> constexpr auto map(F &&f) &&;
    template < class F >
    TL_OPTIONAL_11_CONSTEXPR auto
    map(F &&f) &&
    {
      return optional_map_impl(std::move(*this), std::forward< F >(f));
    }

    /// \group map
    /// \synopsis template <class F> constexpr auto map(F &&f) const&;
    template < class F >
    constexpr auto
    map(F &&f) const &
    {
      return optional_map_impl(*this, std::forward< F >(f));
    }

    /// \group map
    /// \synopsis template <class F> constexpr auto map(F &&f) const&&;
    template < class F >
    constexpr auto
    map(F &&f) const &&
    {
      return optional_map_impl(std::move(*this), std::forward< F >(f));
    }
#else
    /// \brief Carries out some operation on the stored object if there is one.
    /// \returns Let `U` be the result of `std::invoke(std::forward<F>(f),
    /// value())`. Returns a `std::optional<U>`. The return value is empty if
    /// `*this` is empty, otherwise an `optional<U>` is constructed from the
    /// return value of `std::invoke(std::forward<F>(f), value())` and is
    /// returned.
    ///
    /// \group map
    /// \synopsis template <class F> auto map(F &&f) &;
    template < class F >
    TL_OPTIONAL_11_CONSTEXPR decltype(
        optional_map_impl(std::declval< optional & >(), std::declval< F && >()))
    map(F &&f) &
    {
      return optional_map_impl(*this, std::forward< F >(f));
    }

    /// \group map
    /// \synopsis template <class F> auto map(F &&f) &&;
    template < class F >
    TL_OPTIONAL_11_CONSTEXPR decltype(optional_map_impl(
        std::declval< optional && >(), std::declval< F && >()))
    map(F &&f) &&
    {
      return optional_map_impl(std::move(*this), std::forward< F >(f));
    }

    /// \group map
    /// \synopsis template <class F> auto map(F &&f) const&;
    template < class F >
    constexpr decltype(optional_map_impl(std::declval< const optional & >(),
                                         std::declval< F && >()))
    map(F &&f) const &
    {
      return optional_map_impl(*this, std::forward< F >(f));
    }

#ifndef TL_OPTIONAL_NO_CONSTRR
    /// \group map
    /// \synopsis template <class F> auto map(F &&f) const&&;
    template < class F >
    constexpr decltype(optional_map_impl(std::declval< const optional && >(),
                                         std::declval< F && >()))
    map(F &&f) const &&
    {
      return optional_map_impl(std::move(*this), std::forward< F >(f));
    }
#endif
#endif

    /// \brief Calls `f` if the optional is empty
    /// \requires `std::invoke_result_t<F>` must be void or convertible to
    /// `optional<T>`.
    /// \effects If `*this` has a value, returns `*this`.
    /// Otherwise, if `f` returns `void`, calls `std::forward<F>(f)` and returns
    /// `std::nullopt`. Otherwise, returns `std::forward<F>(f)()`.
    ///
    /// \group or_else
    /// \synopsis template <class F> optional<T> or_else (F &&f) &;
    template < class F, detail::enable_if_ret_void< F > * = nullptr >
    optional< T > TL_OPTIONAL_11_CONSTEXPR
    or_else(F &&f) &
    {
      if(has_value())
        return *this;

      std::forward< F >(f)();
      return nullopt;
    }

    /// \exclude
    template < class F, detail::disable_if_ret_void< F > * = nullptr >
    optional< T > TL_OPTIONAL_11_CONSTEXPR
    or_else(F &&f) &
    {
      return has_value() ? *this : std::forward< F >(f)();
    }

    /// \group or_else
    /// \synopsis template <class F> optional<T> or_else (F &&f) &&;
    template < class F, detail::enable_if_ret_void< F > * = nullptr >
    optional< T >
    or_else(F &&f) &&
    {
      if(has_value())
        return std::move(*this);

      std::forward< F >(f)();
      return nullopt;
    }

    /// \exclude
    template < class F, detail::disable_if_ret_void< F > * = nullptr >
    optional< T > TL_OPTIONAL_11_CONSTEXPR
    or_else(F &&f) &&
    {
      return has_value() ? std::move(*this) : std::forward< F >(f)();
    }

    /// \group or_else
    /// \synopsis template <class F> optional<T> or_else (F &&f) const &;
    template < class F, detail::enable_if_ret_void< F > * = nullptr >
    optional< T >
    or_else(F &&f) const &
    {
      if(has_value())
        return *this;

      std::forward< F >(f)();
      return nullopt;
    }

    /// \exclude
    template < class F, detail::disable_if_ret_void< F > * = nullptr >
    optional< T > TL_OPTIONAL_11_CONSTEXPR
    or_else(F &&f) const &
    {
      return has_value() ? *this : std::forward< F >(f)();
    }

#ifndef TL_OPTIONAL_NO_CONSTRR
    /// \exclude
    template < class F, detail::enable_if_ret_void< F > * = nullptr >
    optional< T >
    or_else(F &&f) const &&
    {
      if(has_value())
        return std::move(*this);

      std::forward< F >(f)();
      return nullopt;
    }

    /// \exclude
    template < class F, detail::disable_if_ret_void< F > * = nullptr >
    optional< T >
    or_else(F &&f) const &&
    {
      return has_value() ? std::move(*this) : std::forward< F >(f)();
    }
#endif

    /// \brief Maps the stored value with `f` if there is one, otherwise returns
    /// `u`.
    ///
    /// \details If there is a value stored, then `f` is called with `**this`
    /// and the value is returned. Otherwise `u` is returned.
    ///
    /// \group map_or
    template < class F, class U >
    U
    map_or(F &&f, U &&u) &
    {
      return has_value() ? detail::invoke(std::forward< F >(f), **this)
                         : std::forward< U >(u);
    }

    /// \group map_or
    template < class F, class U >
    U
    map_or(F &&f, U &&u) &&
    {
      return has_value()
          ? detail::invoke(std::forward< F >(f), std::move(**this))
          : std::forward< U >(u);
    }

    /// \group map_or
    template < class F, class U >
    U
    map_or(F &&f, U &&u) const &
    {
      return has_value() ? detail::invoke(std::forward< F >(f), **this)
                         : std::forward< U >(u);
    }

#ifndef TL_OPTIONAL_NO_CONSTRR
    /// \group map_or
    template < class F, class U >
    U
    map_or(F &&f, U &&u) const &&
    {
      return has_value()
          ? detail::invoke(std::forward< F >(f), std::move(**this))
          : std::forward< U >(u);
    }
#endif

    /// \brief Maps the stored value with `f` if there is one, otherwise calls
    /// `u` and returns the result.
    ///
    /// \details If there is a value stored, then `f` is
    /// called with `**this` and the value is returned. Otherwise
    /// `std::forward<U>(u)()` is returned.
    ///
    /// \group map_or_else
    /// \synopsis template <class F, class U>\nauto map_or_else(F &&f, U &&u) &;
    template < class F, class U >
    detail::invoke_result_t< U >
    map_or_else(F &&f, U &&u) &
    {
      return has_value() ? detail::invoke(std::forward< F >(f), **this)
                         : std::forward< U >(u)();
    }

    /// \group map_or_else
    /// \synopsis template <class F, class U>\nauto map_or_else(F &&f, U &&u)
    /// &&;
    template < class F, class U >
    detail::invoke_result_t< U >
    map_or_else(F &&f, U &&u) &&
    {
      return has_value()
          ? detail::invoke(std::forward< F >(f), std::move(**this))
          : std::forward< U >(u)();
    }

    /// \group map_or_else
    /// \synopsis template <class F, class U>\nauto map_or_else(F &&f, U &&u)
    /// const &;
    template < class F, class U >
    detail::invoke_result_t< U >
    map_or_else(F &&f, U &&u) const &
    {
      return has_value() ? detail::invoke(std::forward< F >(f), **this)
                         : std::forward< U >(u)();
    }

#ifndef TL_OPTIONAL_NO_CONSTRR
    /// \group map_or_else
    /// \synopsis template <class F, class U>\nauto map_or_else(F &&f, U &&u)
    /// const &&;
    template < class F, class U >
    detail::invoke_result_t< U >
    map_or_else(F &&f, U &&u) const &&
    {
      return has_value()
          ? detail::invoke(std::forward< F >(f), std::move(**this))
          : std::forward< U >(u)();
    }
#endif

    /// \returns `u` if `*this` has a value, otherwise an empty optional.
    template < class U >
    constexpr optional< typename std::decay< U >::type >
    conjunction(U &&u) const
    {
      using result = optional< detail::decay_t< U > >;
      return has_value() ? result{u} : result{nullopt};
    }

    /// \returns `rhs` if `*this` is empty, otherwise the current value.
    /// \group disjunction
    TL_OPTIONAL_11_CONSTEXPR optional
    disjunction(const optional &rhs) &
    {
      return has_value() ? *this : rhs;
    }

    /// \group disjunction
    constexpr optional
    disjunction(const optional &rhs) const &
    {
      return has_value() ? *this : rhs;
    }

    /// \group disjunction
    TL_OPTIONAL_11_CONSTEXPR optional
    disjunction(const optional &rhs) &&
    {
      return has_value() ? std::move(*this) : rhs;
    }

#ifndef TL_OPTIONAL_NO_CONSTRR
    /// \group disjunction
    constexpr optional
    disjunction(const optional &rhs) const &&
    {
      return has_value() ? std::move(*this) : rhs;
    }
#endif

    /// \group disjunction
    TL_OPTIONAL_11_CONSTEXPR optional
    disjunction(optional &&rhs) &
    {
      return has_value() ? *this : std::move(rhs);
    }

    /// \group disjunction
    constexpr optional
    disjunction(optional &&rhs) const &
    {
      return has_value() ? *this : std::move(rhs);
    }

    /// \group disjunction
    TL_OPTIONAL_11_CONSTEXPR optional
    disjunction(optional &&rhs) &&
    {
      return has_value() ? std::move(*this) : std::move(rhs);
    }

#ifndef TL_OPTIONAL_NO_CONSTRR
    /// \group disjunction
    constexpr optional
    disjunction(optional &&rhs) const &&
    {
      return has_value() ? std::move(*this) : std::move(rhs);
    }
#endif

    /// Takes the value out of the optional, leaving it empty
    /// \group take
    optional
    take() &
    {
      optional ret = *this;
      reset();
      return ret;
    }

    /// \group take
    optional
    take() const &
    {
      optional ret = *this;
      reset();
      return ret;
    }

    /// \group take
    optional
    take() &&
    {
      optional ret = std::move(*this);
      reset();
      return ret;
    }

#ifndef TL_OPTIONAL_NO_CONSTRR
    /// \group take
    optional
    take() const &&
    {
      optional ret = std::move(*this);
      reset();
      return ret;
    }
#endif

    using value_type = T;

    /// Constructs an optional that does not contain a value.
    /// \group ctor_empty
    constexpr optional() noexcept = default;

    /// \group ctor_empty
    constexpr optional(nullopt_t) noexcept
    {
    }

    /// Copy constructor
    ///
    /// If `rhs` contains a value, the stored value is direct-initialized with
    /// it. Otherwise, the constructed optional is empty.
    TL_OPTIONAL_11_CONSTEXPR
    optional(const optional &rhs) = default;

    /// Move constructor
    ///
    /// If `rhs` contains a value, the stored value is direct-initialized with
    /// it. Otherwise, the constructed optional is empty.
    TL_OPTIONAL_11_CONSTEXPR
    optional(optional &&rhs) = default;

    /// Constructs the stored value in-place using the given arguments.
    /// \group in_place
    /// \synopsis template <class... Args> constexpr explicit
    /// optional(in_place_t, Args&&... args);
    template < class... Args >
    constexpr explicit optional(
        detail::enable_if_t< std::is_constructible< T, Args... >::value,
                             in_place_t >,
        Args &&... args)
        : base(in_place, std::forward< Args >(args)...)
    {
    }

    /// \group in_place
    /// \synopsis template <class U, class... Args>\nconstexpr explicit
    /// optional(in_place_t, std::initializer_list<U>&, Args&&... args);
    template < class U, class... Args >
    TL_OPTIONAL_11_CONSTEXPR explicit optional(
        detail::enable_if_t<
            std::is_constructible< T, std::initializer_list< U > &,
                                   Args &&... >::value,
            in_place_t >,
        std::initializer_list< U > il, Args &&... args)
    {
      this->construct(il, std::forward< Args >(args)...);
    }

    /// Constructs the stored value with `u`.
    /// \synopsis template <class U=T> constexpr optional(U &&u);
    template < class U = T,
               detail::enable_if_t< std::is_convertible< U &&, T >::value > * =
                   nullptr,
               detail::enable_forward_value< T, U > * = nullptr >
    constexpr optional(U &&u) : base(in_place, std::forward< U >(u))
    {
    }

    /// \exclude
    template < class U = T,
               detail::enable_if_t< !std::is_convertible< U &&, T >::value > * =
                   nullptr,
               detail::enable_forward_value< T, U > * = nullptr >
    constexpr explicit optional(U &&u) : base(in_place, std::forward< U >(u))
    {
    }

    /// Converting copy constructor.
    /// \synopsis template <class U> optional(const optional<U> &rhs);
    template < class U,
               detail::enable_from_other< T, U, const U & > * = nullptr,
               detail::enable_if_t< std::is_convertible< const U &, T >::value >
                   * = nullptr >
    optional(const optional< U > &rhs)
    {
      this->construct(*rhs);
    }

    /// \exclude
    template <
        class U, detail::enable_from_other< T, U, const U & > * = nullptr,
        detail::enable_if_t< !std::is_convertible< const U &, T >::value > * =
            nullptr >
    explicit optional(const optional< U > &rhs)
    {
      this->construct(*rhs);
    }

    /// Converting move constructor.
    /// \synopsis template <class U> optional(optional<U> &&rhs);
    template < class U, detail::enable_from_other< T, U, U && > * = nullptr,
               detail::enable_if_t< std::is_convertible< U &&, T >::value > * =
                   nullptr >
    optional(optional< U > &&rhs)
    {
      this->construct(std::move(*rhs));
    }

    /// \exclude
    template < class U, detail::enable_from_other< T, U, U && > * = nullptr,
               detail::enable_if_t< !std::is_convertible< U &&, T >::value > * =
                   nullptr >
    explicit optional(optional< U > &&rhs)
    {
      this->construct(std::move(*rhs));
    }

    /// Destroys the stored value if there is one.
    ~optional() = default;

    /// Assignment to empty.
    ///
    /// Destroys the current value if there is one.
    optional &operator=(nullopt_t) noexcept
    {
      if(has_value())
      {
        this->m_value.~T();
        this->m_has_value = false;
      }

      return *this;
    }

    /// Copy assignment.
    ///
    /// Copies the value from `rhs` if there is one. Otherwise resets the stored
    /// value in `*this`.
    optional &
    operator=(const optional &rhs) = default;

    /// Move assignment.
    ///
    /// Moves the value from `rhs` if there is one. Otherwise resets the stored
    /// value in `*this`.
    optional &
    operator=(optional &&rhs) = default;

    /// Assigns the stored value from `u`, destroying the old value if there was
    /// one.
    /// \synopsis optional &operator=(U &&u);
    template < class U = T, detail::enable_assign_forward< T, U > * = nullptr >
    optional &
    operator=(U &&u)
    {
      if(has_value())
      {
        this->m_value = std::forward< U >(u);
      }
      else
      {
        this->construct(std::forward< U >(u));
      }

      return *this;
    }

    /// Converting copy assignment operator.
    ///
    /// Copies the value from `rhs` if there is one. Otherwise resets the stored
    /// value in `*this`.
    /// \synopsis optional &operator=(const optional<U> & rhs);
    template < class U,
               detail::enable_assign_from_other< T, U, const U & > * = nullptr >
    optional &
    operator=(const optional< U > &rhs)
    {
      if(has_value())
      {
        if(rhs.has_value())
        {
          this->m_value = *rhs;
        }
        else
        {
          this->hard_reset();
        }
      }

      if(rhs.has_value())
      {
        this->construct(*rhs);
      }

      return *this;
    }

    // TODO check exception guarantee
    /// Converting move assignment operator.
    ///
    /// Moves the value from `rhs` if there is one. Otherwise resets the stored
    /// value in `*this`.
    /// \synopsis optional &operator=(optional<U> && rhs);
    template < class U,
               detail::enable_assign_from_other< T, U, U > * = nullptr >
    optional &
    operator=(optional< U > &&rhs)
    {
      if(has_value())
      {
        if(rhs.has_value())
        {
          this->m_value = std::move(*rhs);
        }
        else
        {
          this->hard_reset();
        }
      }

      if(rhs.has_value())
      {
        this->construct(std::move(*rhs));
      }

      return *this;
    }

    /// Constructs the value in-place, destroying the current one if there is
    /// one.
    /// \group emplace
    template < class... Args >
    T &
    emplace(Args &&... args)
    {
      static_assert(std::is_constructible< T, Args &&... >::value,
                    "T must be constructible with Args");

      *this = nullopt;
      this->construct(std::forward< Args >(args)...);
      return value();
    }

    /// \group emplace
    /// \synopsis template <class U, class... Args>\nT&
    /// emplace(std::initializer_list<U> il, Args &&... args);
    template < class U, class... Args >
    detail::enable_if_t< std::is_constructible< T, std::initializer_list< U > &,
                                                Args &&... >::value,
                         T & >
    emplace(std::initializer_list< U > il, Args &&... args)
    {
      *this = nullopt;
      this->construct(il, std::forward< Args >(args)...);
      return value();
    }

    /// Swaps this optional with the other.
    ///
    /// If neither optionals have a value, nothing happens.
    /// If both have a value, the values are swapped.
    /// If one has a value, it is moved to the other and the movee is left
    /// valueless.
    void
    swap(optional &rhs) noexcept(std::is_nothrow_move_constructible< T >::value
                                     &&detail::is_nothrow_swappable< T >::value)
    {
      if(has_value())
      {
        if(rhs.has_value())
        {
          using std::swap;
          swap(**this, *rhs);
        }
        else
        {
          new(std::addressof(rhs.m_value)) T(std::move(this->m_value));
          this->m_value.T::~T();
        }
      }
      else if(rhs.has_value())
      {
        new(std::addressof(this->m_value)) T(std::move(rhs.m_value));
        rhs.m_value.T::~T();
      }
    }

    /// \returns a pointer to the stored value
    /// \requires a value is stored
    /// \group pointer
    /// \synopsis constexpr const T *operator->() const;
    constexpr const T *operator->() const
    {
      return std::addressof(this->m_value);
    }

    /// \group pointer
    /// \synopsis constexpr T *operator->();
    TL_OPTIONAL_11_CONSTEXPR T *operator->()
    {
      return std::addressof(this->m_value);
    }

    /// \returns the stored value
    /// \requires a value is stored
    /// \group deref
    /// \synopsis constexpr T &operator*();
    TL_OPTIONAL_11_CONSTEXPR T &operator*() &
    {
      return this->m_value;
    }

    /// \group deref
    /// \synopsis constexpr const T &operator*() const;
    constexpr const T &operator*() const &
    {
      return this->m_value;
    }

    /// \exclude
    TL_OPTIONAL_11_CONSTEXPR T &&operator*() &&
    {
      return std::move(this->m_value);
    }

#ifndef TL_OPTIONAL_NO_CONSTRR
    /// \exclude
    constexpr const T &&operator*() const &&
    {
      return std::move(this->m_value);
    }
#endif

    /// \returns whether or not the optional has a value
    /// \group has_value
    constexpr bool
    has_value() const noexcept
    {
      return this->m_has_value;
    }

    /// \group has_value
    constexpr explicit operator bool() const noexcept
    {
      return this->m_has_value;
    }

    /// \returns the contained value if there is one, otherwise throws
    /// [bad_optional_access]
    /// \group value
    /// \synopsis constexpr T &value();
    TL_OPTIONAL_11_CONSTEXPR T &
    value() &
    {
      if(has_value())
        return this->m_value;
      throw bad_optional_access();
    }
    /// \group value
    /// \synopsis constexpr const T &value() const;
    TL_OPTIONAL_11_CONSTEXPR const T &
    value() const &
    {
      if(has_value())
        return this->m_value;
      throw bad_optional_access();
    }
    /// \exclude
    TL_OPTIONAL_11_CONSTEXPR T &&
    value() &&
    {
      if(has_value())
        return std::move(this->m_value);
      throw bad_optional_access();
    }

#ifndef TL_OPTIONAL_NO_CONSTRR
    /// \exclude
    TL_OPTIONAL_11_CONSTEXPR const T &&
    value() const &&
    {
      if(has_value())
        return std::move(this->m_value);
      throw bad_optional_access();
    }
#endif

    /// \returns the stored value if there is one, otherwise returns `u`
    /// \group value_or
    template < class U >
    constexpr T
    value_or(U &&u) const &
    {
      static_assert(std::is_copy_constructible< T >::value
                        && std::is_convertible< U &&, T >::value,
                    "T must be copy constructible and convertible from U");
      return has_value() ? **this : static_cast< T >(std::forward< U >(u));
    }

    /// \group value_or
    template < class U >
    TL_OPTIONAL_11_CONSTEXPR T
    value_or(U &&u) &&
    {
      static_assert(std::is_move_constructible< T >::value
                        && std::is_convertible< U &&, T >::value,
                    "T must be move constructible and convertible from U");
      return has_value() ? **this : static_cast< T >(std::forward< U >(u));
    }

    /// Destroys the stored value if one exists, making the optional empty
    void
    reset() noexcept
    {
      if(has_value())
      {
        this->m_value.~T();
        this->m_has_value = false;
      }
    }
  };  // namespace tl

  /// \group relop
  /// \brief Compares two optional objects
  /// \details If both optionals contain a value, they are compared with `T`s
  /// relational operators. Otherwise `lhs` and `rhs` are equal only if they are
  /// both empty, and `lhs` is less than `rhs` only if `rhs` is empty and `lhs`
  /// is not.
  template < class T, class U >
  inline constexpr bool
  operator==(const optional< T > &lhs, const optional< U > &rhs)
  {
    return lhs.has_value() == rhs.has_value()
        && (!lhs.has_value() || *lhs == *rhs);
  }
  /// \group relop
  template < class T, class U >
  inline constexpr bool
  operator!=(const optional< T > &lhs, const optional< U > &rhs)
  {
    return lhs.has_value() != rhs.has_value()
        || (lhs.has_value() && *lhs != *rhs);
  }
  /// \group relop
  template < class T, class U >
  inline constexpr bool
  operator<(const optional< T > &lhs, const optional< U > &rhs)
  {
    return rhs.has_value() && (!lhs.has_value() || *lhs < *rhs);
  }
  /// \group relop
  template < class T, class U >
  inline constexpr bool
  operator>(const optional< T > &lhs, const optional< U > &rhs)
  {
    return lhs.has_value() && (!rhs.has_value() || *lhs > *rhs);
  }
  /// \group relop
  template < class T, class U >
  inline constexpr bool
  operator<=(const optional< T > &lhs, const optional< U > &rhs)
  {
    return !lhs.has_value() || (rhs.has_value() && *lhs <= *rhs);
  }
  /// \group relop
  template < class T, class U >
  inline constexpr bool
  operator>=(const optional< T > &lhs, const optional< U > &rhs)
  {
    return !rhs.has_value() || (lhs.has_value() && *lhs >= *rhs);
  }

  /// \group relop_nullopt
  /// \brief Compares an optional to a `nullopt`
  /// \details Equivalent to comparing the optional to an empty optional
  template < class T >
  inline constexpr bool
  operator==(const optional< T > &lhs, nullopt_t) noexcept
  {
    return !lhs.has_value();
  }
  /// \group relop_nullopt
  template < class T >
  inline constexpr bool
  operator==(nullopt_t, const optional< T > &rhs) noexcept
  {
    return !rhs.has_value();
  }
  /// \group relop_nullopt
  template < class T >
  inline constexpr bool
  operator!=(const optional< T > &lhs, nullopt_t) noexcept
  {
    return lhs.has_value();
  }
  /// \group relop_nullopt
  template < class T >
  inline constexpr bool
  operator!=(nullopt_t, const optional< T > &rhs) noexcept
  {
    return rhs.has_value();
  }
  /// \group relop_nullopt
  template < class T >
  inline constexpr bool
  operator<(const optional< T > &, nullopt_t) noexcept
  {
    return false;
  }
  /// \group relop_nullopt
  template < class T >
  inline constexpr bool
  operator<(nullopt_t, const optional< T > &rhs) noexcept
  {
    return rhs.has_value();
  }
  /// \group relop_nullopt
  template < class T >
  inline constexpr bool
  operator<=(const optional< T > &lhs, nullopt_t) noexcept
  {
    return !lhs.has_value();
  }
  /// \group relop_nullopt
  template < class T >
  inline constexpr bool
  operator<=(nullopt_t, const optional< T > &) noexcept
  {
    return true;
  }
  /// \group relop_nullopt
  template < class T >
  inline constexpr bool
  operator>(const optional< T > &lhs, nullopt_t) noexcept
  {
    return lhs.has_value();
  }
  /// \group relop_nullopt
  template < class T >
  inline constexpr bool
  operator>(nullopt_t, const optional< T > &) noexcept
  {
    return false;
  }
  /// \group relop_nullopt
  template < class T >
  inline constexpr bool
  operator>=(const optional< T > &, nullopt_t) noexcept
  {
    return true;
  }
  /// \group relop_nullopt
  template < class T >
  inline constexpr bool
  operator>=(nullopt_t, const optional< T > &rhs) noexcept
  {
    return !rhs.has_value();
  }

  /// \group relop_t
  /// \brief Compares the optional with a value.
  /// \details If the optional has a value, it is compared with the other value
  /// using `T`s relational operators. Otherwise, the optional is considered
  /// less than the value.
  template < class T, class U >
  inline constexpr bool
  operator==(const optional< T > &lhs, const U &rhs)
  {
    return lhs.has_value() ? *lhs == rhs : false;
  }
  /// \group relop_t
  template < class T, class U >
  inline constexpr bool
  operator==(const U &lhs, const optional< T > &rhs)
  {
    return rhs.has_value() ? lhs == *rhs : false;
  }
  /// \group relop_t
  template < class T, class U >
  inline constexpr bool
  operator!=(const optional< T > &lhs, const U &rhs)
  {
    return lhs.has_value() ? *lhs != rhs : true;
  }
  /// \group relop_t
  template < class T, class U >
  inline constexpr bool
  operator!=(const U &lhs, const optional< T > &rhs)
  {
    return rhs.has_value() ? lhs != *rhs : true;
  }
  /// \group relop_t
  template < class T, class U >
  inline constexpr bool
  operator<(const optional< T > &lhs, const U &rhs)
  {
    return lhs.has_value() ? *lhs < rhs : true;
  }
  /// \group relop_t
  template < class T, class U >
  inline constexpr bool
  operator<(const U &lhs, const optional< T > &rhs)
  {
    return rhs.has_value() ? lhs < *rhs : false;
  }
  /// \group relop_t
  template < class T, class U >
  inline constexpr bool
  operator<=(const optional< T > &lhs, const U &rhs)
  {
    return lhs.has_value() ? *lhs <= rhs : true;
  }
  /// \group relop_t
  template < class T, class U >
  inline constexpr bool
  operator<=(const U &lhs, const optional< T > &rhs)
  {
    return rhs.has_value() ? lhs <= *rhs : false;
  }
  /// \group relop_t
  template < class T, class U >
  inline constexpr bool
  operator>(const optional< T > &lhs, const U &rhs)
  {
    return lhs.has_value() ? *lhs > rhs : false;
  }
  /// \group relop_t
  template < class T, class U >
  inline constexpr bool
  operator>(const U &lhs, const optional< T > &rhs)
  {
    return rhs.has_value() ? lhs > *rhs : true;
  }
  /// \group relop_t
  template < class T, class U >
  inline constexpr bool
  operator>=(const optional< T > &lhs, const U &rhs)
  {
    return lhs.has_value() ? *lhs >= rhs : false;
  }
  /// \group relop_t
  template < class T, class U >
  inline constexpr bool
  operator>=(const U &lhs, const optional< T > &rhs)
  {
    return rhs.has_value() ? lhs >= *rhs : true;
  }

  /// \synopsis template <class T>\nvoid swap(optional<T> &lhs, optional<T>
  /// &rhs);
  template <
      class T,
      detail::enable_if_t< std::is_move_constructible< T >::value > * = nullptr,
      detail::enable_if_t< detail::is_swappable< T >::value > * = nullptr >
  void
  swap(optional< T > &lhs, optional< T > &rhs) noexcept(noexcept(lhs.swap(rhs)))
  {
    return lhs.swap(rhs);
  }

  namespace detail
  {
    struct i_am_secret
    {
    };
  }  // namespace detail

  template < class T   = detail::i_am_secret, class U,
             class Ret = detail::conditional_t<
                 std::is_same< T, detail::i_am_secret >::value,
                 detail::decay_t< U >, T > >
  inline constexpr optional< Ret >
  make_optional(U &&v)
  {
    return optional< Ret >(std::forward< U >(v));
  }

  template < class T, class... Args >
  inline constexpr optional< T >
  make_optional(Args &&... args)
  {
    return optional< T >(in_place, std::forward< Args >(args)...);
  }
  template < class T, class U, class... Args >
  inline constexpr optional< T >
  make_optional(std::initializer_list< U > il, Args &&... args)
  {
    return optional< T >(in_place, il, std::forward< Args >(args)...);
  }

#if __cplusplus >= 201703L
  template < class T >
  optional(T)->optional< T >;
#endif

  /// \exclude
  namespace detail
  {
#ifdef TL_OPTIONAL_CXX14
    template < class Opt, class F,
               class Ret = decltype(detail::invoke(std::declval< F >(),
                                                   *std::declval< Opt >())),
               detail::enable_if_t< !std::is_void< Ret >::value > * = nullptr >
    constexpr auto
    optional_map_impl(Opt &&opt, F &&f)
    {
      return opt.has_value()
          ? detail::invoke(std::forward< F >(f), *std::forward< Opt >(opt))
          : optional< Ret >(nullopt);
    }

    template < class Opt, class F,
               class Ret = decltype(detail::invoke(std::declval< F >(),
                                                   *std::declval< Opt >())),
               detail::enable_if_t< std::is_void< Ret >::value > * = nullptr >
    auto
    optional_map_impl(Opt &&opt, F &&f)
    {
      if(opt.has_value())
      {
        detail::invoke(std::forward< F >(f), *std::forward< Opt >(opt));
        return make_optional(monostate{});
      }

      return optional< monostate >(nullopt);
    }
#else
    template < class Opt, class F,
               class Ret = decltype(detail::invoke(std::declval< F >(),
                                                   *std::declval< Opt >())),
               detail::enable_if_t< !std::is_void< Ret >::value > * = nullptr >

    constexpr auto
    optional_map_impl(Opt &&opt, F &&f) -> optional< Ret >
    {
      return opt.has_value()
          ? detail::invoke(std::forward< F >(f), *std::forward< Opt >(opt))
          : optional< Ret >(nullopt);
    }

    template < class Opt, class F,
               class Ret = decltype(detail::invoke(std::declval< F >(),
                                                   *std::declval< Opt >())),
               detail::enable_if_t< std::is_void< Ret >::value > * = nullptr >

    auto
    optional_map_impl(Opt &&opt, F &&f) -> optional< monostate >
    {
      if(opt.has_value())
      {
        detail::invoke(std::forward< F >(f), *std::forward< Opt >(opt));
        return monostate{};
      }

      return nullopt;
    }
#endif
  }  // namespace detail

  /// Specialization for when `T` is a reference. `optional<T&>` acts similarly
  /// to a `T*`, but provides more operations and shows intent more clearly.
  ///
  /// *Examples*:
  ///
  /// ```
  /// int i = 42;
  /// tl::optional<int&> o = i;
  /// *o == 42; //true
  /// i = 12;
  /// *o = 12; //true
  /// &*o == &i; //true
  /// ```
  ///
  /// Assignment has rebind semantics rather than assign-through semantics:
  ///
  /// ```
  /// int j = 8;
  /// o = j;
  ///
  /// &*o == &j; //true
  /// ```
  template < class T >
  class optional< T & >
  {
   public:
// The different versions for C++14 and 11 are needed because deduced return
// types are not SFINAE-safe. This provides better support for things like
// generic lambdas. C.f.
// http://www.open-std.org/jtc1/sc22/wg21/docs/papers/2017/p0826r0.html
#if defined(TL_OPTIONAL_CXX14) && !defined(TL_OPTIONAL_GCC49) \
    && !defined(TL_OPTIONAL_GCC54) && !defined(TL_OPTIONAL_GCC55)
    /// \group and_then
    /// Carries out some operation which returns an optional on the stored
    /// object if there is one. \requires `std::invoke(std::forward<F>(f),
    /// value())` returns a `std::optional<U>` for some `U`. \returns Let `U` be
    /// the result of `std::invoke(std::forward<F>(f), value())`. Returns a
    /// `std::optional<U>`. The return value is empty if `*this` is empty,
    /// otherwise the return value of `std::invoke(std::forward<F>(f), value())`
    /// is returned.
    /// \group and_then
    /// \synopsis template <class F>\nconstexpr auto and_then(F &&f) &;
    template < class F >
    TL_OPTIONAL_11_CONSTEXPR auto
    and_then(F &&f) &
    {
      using result = detail::invoke_result_t< F, T & >;
      static_assert(detail::is_optional< result >::value,
                    "F must return an optional");

      return has_value() ? detail::invoke(std::forward< F >(f), **this)
                         : result(nullopt);
    }

    /// \group and_then
    /// \synopsis template <class F>\nconstexpr auto and_then(F &&f) &&;
    template < class F >
    TL_OPTIONAL_11_CONSTEXPR auto
    and_then(F &&f) &&
    {
      using result = detail::invoke_result_t< F, T & >;
      static_assert(detail::is_optional< result >::value,
                    "F must return an optional");

      return has_value() ? detail::invoke(std::forward< F >(f), **this)
                         : result(nullopt);
    }

    /// \group and_then
    /// \synopsis template <class F>\nconstexpr auto and_then(F &&f) const &;
    template < class F >
    constexpr auto
    and_then(F &&f) const &
    {
      using result = detail::invoke_result_t< F, const T & >;
      static_assert(detail::is_optional< result >::value,
                    "F must return an optional");

      return has_value() ? detail::invoke(std::forward< F >(f), **this)
                         : result(nullopt);
    }

#ifndef TL_OPTIONAL_NO_CONSTRR
    /// \group and_then
    /// \synopsis template <class F>\nconstexpr auto and_then(F &&f) const &&;
    template < class F >
    constexpr auto
    and_then(F &&f) const &&
    {
      using result = detail::invoke_result_t< F, const T & >;
      static_assert(detail::is_optional< result >::value,
                    "F must return an optional");

      return has_value() ? detail::invoke(std::forward< F >(f), **this)
                         : result(nullopt);
    }
#endif
#else
    /// \group and_then
    /// Carries out some operation which returns an optional on the stored
    /// object if there is one. \requires `std::invoke(std::forward<F>(f),
    /// value())` returns a `std::optional<U>` for some `U`. \returns Let `U` be
    /// the result of `std::invoke(std::forward<F>(f), value())`. Returns a
    /// `std::optional<U>`. The return value is empty if `*this` is empty,
    /// otherwise the return value of `std::invoke(std::forward<F>(f), value())`
    /// is returned.
    /// \group and_then
    /// \synopsis template <class F>\nconstexpr auto and_then(F &&f) &;
    template < class F >
    TL_OPTIONAL_11_CONSTEXPR detail::invoke_result_t< F, T & >
    and_then(F &&f) &
    {
      using result = detail::invoke_result_t< F, T & >;
      static_assert(detail::is_optional< result >::value,
                    "F must return an optional");

      return has_value() ? detail::invoke(std::forward< F >(f), **this)
                         : result(nullopt);
    }

    /// \group and_then
    /// \synopsis template <class F>\nconstexpr auto and_then(F &&f) &&;
    template < class F >
    TL_OPTIONAL_11_CONSTEXPR detail::invoke_result_t< F, T & >
    and_then(F &&f) &&
    {
      using result = detail::invoke_result_t< F, T & >;
      static_assert(detail::is_optional< result >::value,
                    "F must return an optional");

      return has_value() ? detail::invoke(std::forward< F >(f), **this)
                         : result(nullopt);
    }

    /// \group and_then
    /// \synopsis template <class F>\nconstexpr auto and_then(F &&f) const &;
    template < class F >
    constexpr detail::invoke_result_t< F, const T & >
    and_then(F &&f) const &
    {
      using result = detail::invoke_result_t< F, const T & >;
      static_assert(detail::is_optional< result >::value,
                    "F must return an optional");

      return has_value() ? detail::invoke(std::forward< F >(f), **this)
                         : result(nullopt);
    }

#ifndef TL_OPTIONAL_NO_CONSTRR
    /// \group and_then
    /// \synopsis template <class F>\nconstexpr auto and_then(F &&f) const &&;
    template < class F >
    constexpr detail::invoke_result_t< F, const T & >
    and_then(F &&f) const &&
    {
      using result = detail::invoke_result_t< F, const T & >;
      static_assert(detail::is_optional< result >::value,
                    "F must return an optional");

      return has_value() ? detail::invoke(std::forward< F >(f), **this)
                         : result(nullopt);
    }
#endif
#endif

#if defined(TL_OPTIONAL_CXX14) && !defined(TL_OPTIONAL_GCC49) \
    && !defined(TL_OPTIONAL_GCC54) && !defined(TL_OPTIONAL_GCC55)
    /// \brief Carries out some operation on the stored object if there is one.
    /// \returns Let `U` be the result of `std::invoke(std::forward<F>(f),
    /// value())`. Returns a `std::optional<U>`. The return value is empty if
    /// `*this` is empty, otherwise an `optional<U>` is constructed from the
    /// return value of `std::invoke(std::forward<F>(f), value())` and is
    /// returned.
    ///
    /// \group map
    /// \synopsis template <class F> constexpr auto map(F &&f) &;
    template < class F >
    TL_OPTIONAL_11_CONSTEXPR auto
    map(F &&f) &
    {
      return detail::optional_map_impl(*this, std::forward< F >(f));
    }

    /// \group map
    /// \synopsis template <class F> constexpr auto map(F &&f) &&;
    template < class F >
    TL_OPTIONAL_11_CONSTEXPR auto
    map(F &&f) &&
    {
      return detail::optional_map_impl(std::move(*this), std::forward< F >(f));
    }

    /// \group map
    /// \synopsis template <class F> constexpr auto map(F &&f) const&;
    template < class F >
    constexpr auto
    map(F &&f) const &
    {
      return detail::optional_map_impl(*this, std::forward< F >(f));
    }

    /// \group map
    /// \synopsis template <class F> constexpr auto map(F &&f) const&&;
    template < class F >
    constexpr auto
    map(F &&f) const &&
    {
      return detail::optional_map_impl(std::move(*this), std::forward< F >(f));
    }
#else
    /// \brief Carries out some operation on the stored object if there is one.
    /// \returns Let `U` be the result of `std::invoke(std::forward<F>(f),
    /// value())`. Returns a `std::optional<U>`. The return value is empty if
    /// `*this` is empty, otherwise an `optional<U>` is constructed from the
    /// return value of `std::invoke(std::forward<F>(f), value())` and is
    /// returned.
    ///
    /// \group map
    /// \synopsis template <class F> auto map(F &&f) &;
    template < class F >
    TL_OPTIONAL_11_CONSTEXPR decltype(detail::optional_map_impl(
        std::declval< optional & >(), std::declval< F && >()))
    map(F &&f) &
    {
      return detail::optional_map_impl(*this, std::forward< F >(f));
    }

    /// \group map
    /// \synopsis template <class F> auto map(F &&f) &&;
    template < class F >
    TL_OPTIONAL_11_CONSTEXPR decltype(detail::optional_map_impl(
        std::declval< optional && >(), std::declval< F && >()))
    map(F &&f) &&
    {
      return detail::optional_map_impl(std::move(*this), std::forward< F >(f));
    }

    /// \group map
    /// \synopsis template <class F> auto map(F &&f) const&;
    template < class F >
    constexpr decltype(detail::optional_map_impl(
        std::declval< const optional & >(), std::declval< F && >()))
    map(F &&f) const &
    {
      return detail::optional_map_impl(*this, std::forward< F >(f));
    }

#ifndef TL_OPTIONAL_NO_CONSTRR
    /// \group map
    /// \synopsis template <class F> auto map(F &&f) const&&;
    template < class F >
    constexpr decltype(detail::optional_map_impl(
        std::declval< const optional && >(), std::declval< F && >()))
    map(F &&f) const &&
    {
      return detail::optional_map_impl(std::move(*this), std::forward< F >(f));
    }
#endif
#endif

    /// \brief Calls `f` if the optional is empty
    /// \requires `std::invoke_result_t<F>` must be void or convertible to
    /// `optional<T>`. \effects If `*this` has a value, returns `*this`.
    /// Otherwise, if `f` returns `void`, calls `std::forward<F>(f)` and returns
    /// `std::nullopt`. Otherwise, returns `std::forward<F>(f)()`.
    ///
    /// \group or_else
    /// \synopsis template <class F> optional<T> or_else (F &&f) &;
    template < class F, detail::enable_if_ret_void< F > * = nullptr >
    optional< T > TL_OPTIONAL_11_CONSTEXPR
    or_else(F &&f) &
    {
      if(has_value())
        return *this;

      std::forward< F >(f)();
      return nullopt;
    }

    /// \exclude
    template < class F, detail::disable_if_ret_void< F > * = nullptr >
    optional< T > TL_OPTIONAL_11_CONSTEXPR
    or_else(F &&f) &
    {
      return has_value() ? *this : std::forward< F >(f)();
    }

    /// \group or_else
    /// \synopsis template <class F> optional<T> or_else (F &&f) &&;
    template < class F, detail::enable_if_ret_void< F > * = nullptr >
    optional< T >
    or_else(F &&f) &&
    {
      if(has_value())
        return std::move(*this);

      std::forward< F >(f)();
      return nullopt;
    }

    /// \exclude
    template < class F, detail::disable_if_ret_void< F > * = nullptr >
    optional< T > TL_OPTIONAL_11_CONSTEXPR
    or_else(F &&f) &&
    {
      return has_value() ? std::move(*this) : std::forward< F >(f)();
    }

    /// \group or_else
    /// \synopsis template <class F> optional<T> or_else (F &&f) const &;
    template < class F, detail::enable_if_ret_void< F > * = nullptr >
    optional< T >
    or_else(F &&f) const &
    {
      if(has_value())
        return *this;

      std::forward< F >(f)();
      return nullopt;
    }

    /// \exclude
    template < class F, detail::disable_if_ret_void< F > * = nullptr >
    optional< T > TL_OPTIONAL_11_CONSTEXPR
    or_else(F &&f) const &
    {
      return has_value() ? *this : std::forward< F >(f)();
    }

#ifndef TL_OPTIONAL_NO_CONSTRR
    /// \exclude
    template < class F, detail::enable_if_ret_void< F > * = nullptr >
    optional< T >
    or_else(F &&f) const &&
    {
      if(has_value())
        return std::move(*this);

      std::forward< F >(f)();
      return nullopt;
    }

    /// \exclude
    template < class F, detail::disable_if_ret_void< F > * = nullptr >
    optional< T >
    or_else(F &&f) const &&
    {
      return has_value() ? std::move(*this) : std::forward< F >(f)();
    }
#endif

    /// \brief Maps the stored value with `f` if there is one, otherwise returns
    /// `u`.
    ///
    /// \details If there is a value stored, then `f` is called with `**this`
    /// and the value is returned. Otherwise `u` is returned.
    ///
    /// \group map_or
    template < class F, class U >
    U
    map_or(F &&f, U &&u) &
    {
      return has_value() ? detail::invoke(std::forward< F >(f), **this)
                         : std::forward< U >(u);
    }

    /// \group map_or
    template < class F, class U >
    U
    map_or(F &&f, U &&u) &&
    {
      return has_value()
          ? detail::invoke(std::forward< F >(f), std::move(**this))
          : std::forward< U >(u);
    }

    /// \group map_or
    template < class F, class U >
    U
    map_or(F &&f, U &&u) const &
    {
      return has_value() ? detail::invoke(std::forward< F >(f), **this)
                         : std::forward< U >(u);
    }

#ifndef TL_OPTIONAL_NO_CONSTRR
    /// \group map_or
    template < class F, class U >
    U
    map_or(F &&f, U &&u) const &&
    {
      return has_value()
          ? detail::invoke(std::forward< F >(f), std::move(**this))
          : std::forward< U >(u);
    }
#endif

    /// \brief Maps the stored value with `f` if there is one, otherwise calls
    /// `u` and returns the result.
    ///
    /// \details If there is a value stored, then `f` is
    /// called with `**this` and the value is returned. Otherwise
    /// `std::forward<U>(u)()` is returned.
    ///
    /// \group map_or_else
    /// \synopsis template <class F, class U>\nauto map_or_else(F &&f, U &&u) &;
    template < class F, class U >
    detail::invoke_result_t< U >
    map_or_else(F &&f, U &&u) &
    {
      return has_value() ? detail::invoke(std::forward< F >(f), **this)
                         : std::forward< U >(u)();
    }

    /// \group map_or_else
    /// \synopsis template <class F, class U>\nauto map_or_else(F &&f, U &&u)
    /// &&;
    template < class F, class U >
    detail::invoke_result_t< U >
    map_or_else(F &&f, U &&u) &&
    {
      return has_value()
          ? detail::invoke(std::forward< F >(f), std::move(**this))
          : std::forward< U >(u)();
    }

    /// \group map_or_else
    /// \synopsis template <class F, class U>\nauto map_or_else(F &&f, U &&u)
    /// const &;
    template < class F, class U >
    detail::invoke_result_t< U >
    map_or_else(F &&f, U &&u) const &
    {
      return has_value() ? detail::invoke(std::forward< F >(f), **this)
                         : std::forward< U >(u)();
    }

#ifndef TL_OPTIONAL_NO_CONSTRR
    /// \group map_or_else
    /// \synopsis template <class F, class U>\nauto map_or_else(F &&f, U &&u)
    /// const &&;
    template < class F, class U >
    detail::invoke_result_t< U >
    map_or_else(F &&f, U &&u) const &&
    {
      return has_value()
          ? detail::invoke(std::forward< F >(f), std::move(**this))
          : std::forward< U >(u)();
    }
#endif

    /// \returns `u` if `*this` has a value, otherwise an empty optional.
    template < class U >
    constexpr optional< typename std::decay< U >::type >
    conjunction(U &&u) const
    {
      using result = optional< detail::decay_t< U > >;
      return has_value() ? result{u} : result{nullopt};
    }

    /// \returns `rhs` if `*this` is empty, otherwise the current value.
    /// \group disjunction
    TL_OPTIONAL_11_CONSTEXPR optional
    disjunction(const optional &rhs) &
    {
      return has_value() ? *this : rhs;
    }

    /// \group disjunction
    constexpr optional
    disjunction(const optional &rhs) const &
    {
      return has_value() ? *this : rhs;
    }

    /// \group disjunction
    TL_OPTIONAL_11_CONSTEXPR optional
    disjunction(const optional &rhs) &&
    {
      return has_value() ? std::move(*this) : rhs;
    }

#ifndef TL_OPTIONAL_NO_CONSTRR
    /// \group disjunction
    constexpr optional
    disjunction(const optional &rhs) const &&
    {
      return has_value() ? std::move(*this) : rhs;
    }
#endif

    /// \group disjunction
    TL_OPTIONAL_11_CONSTEXPR optional
    disjunction(optional &&rhs) &
    {
      return has_value() ? *this : std::move(rhs);
    }

    /// \group disjunction
    constexpr optional
    disjunction(optional &&rhs) const &
    {
      return has_value() ? *this : std::move(rhs);
    }

    /// \group disjunction
    TL_OPTIONAL_11_CONSTEXPR optional
    disjunction(optional &&rhs) &&
    {
      return has_value() ? std::move(*this) : std::move(rhs);
    }

#ifndef TL_OPTIONAL_NO_CONSTRR
    /// \group disjunction
    constexpr optional
    disjunction(optional &&rhs) const &&
    {
      return has_value() ? std::move(*this) : std::move(rhs);
    }
#endif

    /// Takes the value out of the optional, leaving it empty
    /// \group take
    optional
    take() &
    {
      optional ret = *this;
      reset();
      return ret;
    }

    /// \group take
    optional
    take() const &
    {
      optional ret = *this;
      reset();
      return ret;
    }

    /// \group take
    optional
    take() &&
    {
      optional ret = std::move(*this);
      reset();
      return ret;
    }

#ifndef TL_OPTIONAL_NO_CONSTRR
    /// \group take
    optional
    take() const &&
    {
      optional ret = std::move(*this);
      reset();
      return ret;
    }
#endif

    using value_type = T &;

    /// Constructs an optional that does not contain a value.
    /// \group ctor_empty
    constexpr optional() noexcept : m_value(nullptr)
    {
    }

    /// \group ctor_empty
    constexpr optional(nullopt_t) noexcept : m_value(nullptr)
    {
    }

    /// Copy constructor
    ///
    /// If `rhs` contains a value, the stored value is direct-initialized with
    /// it. Otherwise, the constructed optional is empty.
    TL_OPTIONAL_11_CONSTEXPR
    optional(const optional &rhs) noexcept = default;

    /// Move constructor
    ///
    /// If `rhs` contains a value, the stored value is direct-initialized with
    /// it. Otherwise, the constructed optional is empty.
    TL_OPTIONAL_11_CONSTEXPR
    optional(optional &&rhs) = default;

    /// Constructs the stored value with `u`.
    /// \synopsis template <class U=T> constexpr optional(U &&u);
    template < class U                               = T,
               detail::enable_if_t< !detail::is_optional<
                   detail::decay_t< U > >::value > * = nullptr >
    constexpr optional(U &&u) : m_value(std::addressof(u))
    {
      static_assert(std::is_lvalue_reference< U >::value,
                    "U must be an lvalue");
    }

    /// \exclude
    template < class U >
    constexpr explicit optional(const optional< U > &rhs) : optional(*rhs)
    {
    }

    /// No-op
    ~optional() = default;

    /// Assignment to empty.
    ///
    /// Destroys the current value if there is one.
    optional &operator=(nullopt_t) noexcept
    {
      m_value = nullptr;
      return *this;
    }

    /// Copy assignment.
    ///
    /// Rebinds this optional to the referee of `rhs` if there is one. Otherwise
    /// resets the stored value in `*this`.
    optional &
    operator=(const optional &rhs) = default;

    /// Rebinds this optional to `u`.
    ///
    /// \requires `U` must be an lvalue reference.
    /// \synopsis optional &operator=(U &&u);
    template < class U                               = T,
               detail::enable_if_t< !detail::is_optional<
                   detail::decay_t< U > >::value > * = nullptr >
    optional &
    operator=(U &&u)
    {
      static_assert(std::is_lvalue_reference< U >::value,
                    "U must be an lvalue");
      m_value = std::addressof(u);
      return *this;
    }

    /// Converting copy assignment operator.
    ///
    /// Rebinds this optional to the referee of `rhs` if there is one. Otherwise
    /// resets the stored value in `*this`.
    template < class U >
    optional &
    operator=(const optional< U > &rhs)
    {
      m_value = std::addressof(rhs.value());
      return *this;
    }

    /// Constructs the value in-place, destroying the current one if there is
    /// one.
    ///
    /// \group emplace
    template < class... Args >
    T &
    emplace(Args &&... args) noexcept
    {
      static_assert(std::is_constructible< T, Args &&... >::value,
                    "T must be constructible with Args");

      *this = nullopt;
      this->construct(std::forward< Args >(args)...);
    }

    /// Swaps this optional with the other.
    ///
    /// If neither optionals have a value, nothing happens.
    /// If both have a value, the values are swapped.
    /// If one has a value, it is moved to the other and the movee is left
    /// valueless.
    void
    swap(optional &rhs) noexcept
    {
      std::swap(m_value, rhs.m_value);
    }

    /// \returns a pointer to the stored value
    /// \requires a value is stored
    /// \group pointer
    /// \synopsis constexpr const T *operator->() const;
    constexpr const T *operator->() const
    {
      return m_value;
    }

    /// \group pointer
    /// \synopsis constexpr T *operator->();
    TL_OPTIONAL_11_CONSTEXPR T *operator->()
    {
      return m_value;
    }

    /// \returns the stored value
    /// \requires a value is stored
    /// \group deref
    /// \synopsis constexpr T &operator*();
    TL_OPTIONAL_11_CONSTEXPR T &operator*()
    {
      return *m_value;
    }

    /// \group deref
    /// \synopsis constexpr const T &operator*() const;
    constexpr const T &operator*() const
    {
      return *m_value;
    }

    /// \returns whether or not the optional has a value
    /// \group has_value
    constexpr bool
    has_value() const noexcept
    {
      return m_value != nullptr;
    }

    /// \group has_value
    constexpr explicit operator bool() const noexcept
    {
      return m_value != nullptr;
    }

    /// \returns the contained value if there is one, otherwise throws
    /// [bad_optional_access]
    /// \group value
    /// synopsis constexpr T &value();
    TL_OPTIONAL_11_CONSTEXPR T &
    value()
    {
      if(has_value())
        return *m_value;
      throw bad_optional_access();
    }
    /// \group value
    /// \synopsis constexpr const T &value() const;
    TL_OPTIONAL_11_CONSTEXPR const T &
    value() const
    {
      if(has_value())
        return *m_value;
      throw bad_optional_access();
    }

    /// \returns the stored value if there is one, otherwise returns `u`
    /// \group value_or
    template < class U >
    constexpr T
    value_or(U &&u) const &
    {
      static_assert(std::is_copy_constructible< T >::value
                        && std::is_convertible< U &&, T >::value,
                    "T must be copy constructible and convertible from U");
      return has_value() ? **this : static_cast< T >(std::forward< U >(u));
    }

    /// \group value_or
    template < class U >
    TL_OPTIONAL_11_CONSTEXPR T
    value_or(U &&u) &&
    {
      static_assert(std::is_move_constructible< T >::value
                        && std::is_convertible< U &&, T >::value,
                    "T must be move constructible and convertible from U");
      return has_value() ? **this : static_cast< T >(std::forward< U >(u));
    }

    /// Destroys the stored value if one exists, making the optional empty
    void
    reset() noexcept
    {
      m_value = nullptr;
    }

   private:
    T *m_value;
  };  // namespace tl

}  // namespace tl

namespace std
{
  // TODO SFINAE
  template < class T >
  struct hash< tl::optional< T > >
  {
    ::std::size_t
    operator()(const tl::optional< T > &o) const
    {
      if(!o.has_value())
        return 0;

      return std::hash< tl::detail::remove_const_t< T > >()(*o);
    }
  };
}  // namespace std

#endif<|MERGE_RESOLUTION|>--- conflicted
+++ resolved
@@ -478,12 +478,8 @@
     struct optional_storage_base
     {
       TL_OPTIONAL_11_CONSTEXPR
-<<<<<<< HEAD
-      optional_storage_base() noexcept : m_dummy(), m_has_value(false)
-=======
       optional_storage_base() noexcept
           : m_dummy(), m_has_value(false)
->>>>>>> a8e3f79f
       {
       }
 
@@ -519,12 +515,8 @@
     struct optional_storage_base< T, true >
     {
       TL_OPTIONAL_11_CONSTEXPR
-<<<<<<< HEAD
-      optional_storage_base() noexcept : m_dummy(), m_has_value(false)
-=======
       optional_storage_base() noexcept
           : m_dummy(), m_has_value(false)
->>>>>>> a8e3f79f
       {
       }
 
