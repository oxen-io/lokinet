local default_deps_base='libsystemd-dev python3-dev libcurl4-openssl-dev libuv1-dev libunbound-dev nettle-dev libssl-dev libevent-dev libsqlite3-dev';
local default_deps_nocxx='libsodium-dev ' + default_deps_base; // libsodium-dev needs to be >= 1.0.18
local default_deps='g++ ' + default_deps_nocxx; // g++ sometimes needs replacement
local default_windows_deps='mingw-w64 zip nsis';


local submodules = {
    name: 'submodules',
    image: 'drone/git',
    commands: ['git fetch --tags', 'git submodule update --init --recursive --depth=1']
};

// Regular build on a debian-like system:
local debian_pipeline(name, image,
        arch='amd64',
        deps=default_deps,
        build_type='Release',
        lto=false,
        werror=true,
        cmake_extra='',
        extra_cmds=[],
        imaginary_repo=false,
        allow_fail=false) = {
    kind: 'pipeline',
    type: 'docker',
    name: name,
    platform: { arch: arch },
    trigger: { branch: { exclude: ['debian/*', 'ubuntu/*'] } },
    steps: [
        submodules,
        {
            name: 'build',
            image: image,
            [if allow_fail then "failure"]: "ignore",
            environment: { SSH_KEY: { from_secret: "SSH_KEY" } },
            commands: [
                'echo "man-db man-db/auto-update boolean false" | debconf-set-selections',
                'apt-get update',
                'apt-get install -y eatmydata',
                'eatmydata apt-get dist-upgrade -y',
                ] + (if imaginary_repo then [
                    'eatmydata apt-get install -y gpg curl lsb-release',
                    'echo deb https://deb.imaginary.stream $$(lsb_release -sc) main >/etc/apt/sources.list.d/imaginary.stream.list',
                    'curl -s https://deb.imaginary.stream/public.gpg | apt-key add -',
                    'eatmydata apt-get update'
                    ] else []
                ) + [
                'eatmydata apt-get install -y gdb cmake git ninja-build pkg-config ccache ' + deps,
                'mkdir build',
                'cd build',
                'cmake .. -G Ninja -DCMAKE_CXX_FLAGS=-fdiagnostics-color=always -DCMAKE_BUILD_TYPE='+build_type+' ' +
                    (if werror then '-DWARNINGS_AS_ERRORS=ON ' else '') +
                    '-DWITH_LTO=' + (if lto then 'ON ' else 'OFF ') +
                cmake_extra,
                'ninja -v',
                '../contrib/ci/drone-gdb.sh ./test/testAll --gtest_color=yes',
                '../contrib/ci/drone-gdb.sh ./test/catchAll --use-colour yes',
            ] + extra_cmds,
        }
    ],
};

// windows cross compile on alpine linux
local windows_cross_pipeline(name, image,
        arch='amd64',
        build_type='Release',
        lto=false,
        werror=false,
        cmake_extra='',
        toolchain='32',
        extra_cmds=[],
        allow_fail=false) = {
    kind: 'pipeline',
    type: 'docker',
    name: name,
    platform: { arch: arch },
    trigger: { branch: { exclude: ['debian/*', 'ubuntu/*'] } },
    steps: [
        submodules,
        {
            name: 'build',
            image: image,
            [if allow_fail then "failure"]: "ignore",
            environment: { SSH_KEY: { from_secret: "SSH_KEY" }, WINDOWS_BUILD_NAME: toolchain+"bit" },
            commands: [
                'echo "man-db man-db/auto-update boolean false" | debconf-set-selections',
                'apt-get update',
                'apt-get install -y eatmydata',
                'eatmydata apt install -y build-essential cmake git ninja-build pkg-config ccache mingw-w64 nsis zip',
                'update-alternatives --set x86_64-w64-mingw32-gcc /usr/bin/x86_64-w64-mingw32-gcc-posix',
                'update-alternatives --set x86_64-w64-mingw32-g++ /usr/bin/x86_64-w64-mingw32-g++-posix',
                'git clone https://github.com/despair86/libuv.git win32-setup/libuv',
                'mkdir build',
                'cd build',
                'cmake .. -G Ninja -DCMAKE_CROSSCOMPILE=ON -DCMAKE_EXE_LINKER_FLAGS=-fstack-protector -DLIBUV_ROOT=$PWD/../win32-setup/libuv -DCMAKE_CXX_FLAGS=-fdiagnostics-color=always -DCMAKE_TOOLCHAIN_FILE=../contrib/cross/mingw'+toolchain+'.cmake -DCMAKE_BUILD_TYPE='+build_type+' ' +
                    (if werror then '-DWARNINGS_AS_ERRORS=ON ' else '') +
                    (if lto then '' else '-DWITH_LTO=OFF ') +
                    "-DBUILD_STATIC_DEPS=ON -DDOWNLOAD_SODIUM=ON -DBUILD_PACKAGE=ON -DBUILD_SHARED_LIBS=OFF -DBUILD_TESTING=OFF -DNATIVE_BUILD=OFF -DSTATIC_LINK=ON" +
                cmake_extra,
                'ninja -v package',
            ] + extra_cmds,
        }
    ],
};

// Builds a snapshot .deb on a debian-like system by merging into the debian/* or ubuntu/* branch
local deb_builder(image, distro, distro_branch, arch='amd64', imaginary_repo=false) = {
    kind: 'pipeline',
    type: 'docker',
    name: 'DEB (' + distro + (if arch == 'amd64' then '' else '/' + arch) + ')',
    platform: { arch: arch },
    environment: { distro_branch: distro_branch, distro: distro },
    steps: [
        submodules,
        {
            name: 'build',
            image: image,
            failure: 'ignore',
            environment: { SSH_KEY: { from_secret: "SSH_KEY" } },
            commands: [
                'echo "man-db man-db/auto-update boolean false" | debconf-set-selections',
                'apt-get update',
                'apt-get install -y eatmydata',
                'eatmydata apt-get install -y git devscripts equivs ccache git-buildpackage python3-dev' + (if imaginary_repo then ' gpg' else'')
                ] + (if imaginary_repo then [ // Some distros need the imaginary.stream repo for backported sodium, etc.
                    'echo deb https://deb.imaginary.stream $${distro} main >/etc/apt/sources.list.d/imaginary.stream.list',
                    'curl -s https://deb.imaginary.stream/public.gpg | apt-key add -',
                    'eatmydata apt-get update'
                ] else []) + [
                |||
                    # Look for the debian branch in this repo first, try upstream if that fails.
                    if ! git checkout $${distro_branch}; then
                        git remote add --fetch upstream https://github.com/loki-project/loki-network.git &&
                        git checkout $${distro_branch}
                    fi
                |||,
                'git merge ${DRONE_COMMIT}',
                'export DEBEMAIL="${DRONE_COMMIT_AUTHOR_EMAIL}" DEBFULLNAME="${DRONE_COMMIT_AUTHOR_NAME}"',
                'gbp dch -S -s "HEAD^" --spawn-editor=never -U low',
                'eatmydata mk-build-deps --install --remove --tool "apt-get -o Debug::pkgProblemResolver=yes --no-install-recommends -y"',
                'export DEB_BUILD_OPTIONS="parallel=$$(nproc)"',
                'grep -q lib debian/lokinet-bin.install || echo "/usr/lib/lib*.so*" >>debian/lokinet-bin.install',
                'debuild -e CCACHE_DIR -b',
                'pwd',
                'find ./contrib/ci',
                './contrib/ci/drone-debs-upload.sh ' + distro,
            ]
        }
    ]
};

// Macos build
local mac_builder(name, build_type='Release', werror=true, cmake_extra='', extra_cmds=[], allow_fail=false) = {
    kind: 'pipeline',
    type: 'exec',
    name: name,
    platform: { os: 'darwin', arch: 'amd64' },
    steps: [
        { name: 'submodules', commands: ['git fetch --tags', 'git submodule update --init --recursive'] },
        {
            name: 'build',
            environment: { SSH_KEY: { from_secret: "SSH_KEY" } },
            commands: [
                // If you don't do this then the C compiler doesn't have an include path containing
                // basic system headers.  WTF apple:
                'export SDKROOT="$(xcrun --sdk macosx --show-sdk-path)"',
                'mkdir build',
                'cd build',
                'cmake .. -G Ninja -DCMAKE_CXX_FLAGS=-fcolor-diagnostics -DCMAKE_BUILD_TYPE='+build_type+' ' +
                    (if werror then '-DWARNINGS_AS_ERRORS=ON ' else '') + cmake_extra,
                'ninja -v',
                './test/testAll --gtest_color=yes',
                './test/catchAll --use-colour yes',
            ] + extra_cmds,
        }
    ]
};


[
    {
        name: 'lint check',
        kind: 'pipeline',
        type: 'docker',
        steps: [{
            name: 'build', image: 'debian:sid',
            commands: [
                'apt-get update', 'apt-get install -y eatmydata',
                'eatmydata apt-get install -y git clang-format-9',
                './contrib/ci/drone-format-verify.sh']
        }]
    },

    // Various debian builds
    debian_pipeline("Debian sid (amd64)", "debian:sid"),
    debian_pipeline("Debian sid/Debug (amd64)", "debian:sid", build_type='Debug', lto=true),
    debian_pipeline("Debian sid/clang-11 (amd64)", "debian:sid", deps='clang-11 '+default_deps_nocxx,
                    cmake_extra='-DCMAKE_C_COMPILER=clang-11 -DCMAKE_CXX_COMPILER=clang++-11 '),
    debian_pipeline("Debian buster (i386)", "i386/debian:buster", cmake_extra='-DDOWNLOAD_SODIUM=ON'),
    debian_pipeline("Ubuntu focal (amd64)", "ubuntu:focal"),
    debian_pipeline("Ubuntu bionic (amd64)", "ubuntu:bionic", deps='g++-8 ' + default_deps_nocxx,
                    cmake_extra='-DCMAKE_C_COMPILER=gcc-8 -DCMAKE_CXX_COMPILER=g++-8', imaginary_repo=true),

    // ARM builds (ARM64 and armhf)
    debian_pipeline("Debian sid (ARM64)", "debian:sid", arch="arm64"),
    debian_pipeline("Debian buster (armhf)", "arm32v7/debian:buster", arch="arm64", cmake_extra='-DDOWNLOAD_SODIUM=ON'),
    
    // Windows builds (WOW64 and native)
    windows_cross_pipeline("win32 (amd64)", "debian:testing",
        toolchain='64', extra_cmds=[
          '../contrib/ci/drone-static-upload.sh'
    ]),

    // Static build (on bionic) which gets uploaded to builds.lokinet.dev:
    debian_pipeline("Static (bionic amd64)", "ubuntu:bionic", deps='g++-8 python3-dev', lto=true,
                    cmake_extra='-DBUILD_STATIC_DEPS=ON -DBUILD_SHARED_LIBS=OFF -DSTATIC_LINK=ON -DCMAKE_C_COMPILER=gcc-8 -DCMAKE_CXX_COMPILER=g++-8 ' +
<<<<<<< HEAD
                        '-DNATIVE_BUILD=OFF -DWITH_SYSTEMD=OFF',
=======
                        '-DCMAKE_CXX_FLAGS="-march=x86-64 -mtune=haswell" -DCMAKE_C_FLAGS="-march=x86-64 -mtune=haswell" -DNATIVE_BUILD=OFF ' +
                        '-DDOWNLOAD_UV=ON -DWITH_SYSTEMD=OFF',
>>>>>>> d507e443
                    extra_cmds=[
                        '../contrib/ci/drone-check-static-libs.sh',
                        '../contrib/ci/drone-static-upload.sh'
                    ]),

    // integration tests
    debian_pipeline("Router Hive", "ubuntu:focal", deps='python3-dev python3-pytest python3-pybind11 ' + default_deps,
                    cmake_extra='-DWITH_HIVE=ON'),

    // Deb builds:
    deb_builder("debian:sid", "sid", "debian/sid"),
    deb_builder("debian:buster", "buster", "debian/buster", imaginary_repo=true),
    deb_builder("ubuntu:focal", "focal", "ubuntu/focal"),
    deb_builder("debian:sid", "sid", "debian/sid", arch='arm64'),

    // Macos builds:
    mac_builder('macOS (Release)'),
    mac_builder('macOS (Debug)', build_type='Debug'),
    mac_builder('macOS (Static)', cmake_extra='-DBUILD_STATIC_DEPS=ON -DBUILD_SHARED_LIBS=OFF -DSTATIC_LINK=ON -DDOWNLOAD_SODIUM=FORCE -DDOWNLOAD_CURL=FORCE -DDOWNLOAD_UV=FORCE',
                extra_cmds=[
                    '../contrib/ci/drone-check-static-libs.sh',
                    '../contrib/ci/drone-static-upload.sh'
                ]),
]<|MERGE_RESOLUTION|>--- conflicted
+++ resolved
@@ -214,12 +214,8 @@
     // Static build (on bionic) which gets uploaded to builds.lokinet.dev:
     debian_pipeline("Static (bionic amd64)", "ubuntu:bionic", deps='g++-8 python3-dev', lto=true,
                     cmake_extra='-DBUILD_STATIC_DEPS=ON -DBUILD_SHARED_LIBS=OFF -DSTATIC_LINK=ON -DCMAKE_C_COMPILER=gcc-8 -DCMAKE_CXX_COMPILER=g++-8 ' +
-<<<<<<< HEAD
-                        '-DNATIVE_BUILD=OFF -DWITH_SYSTEMD=OFF',
-=======
                         '-DCMAKE_CXX_FLAGS="-march=x86-64 -mtune=haswell" -DCMAKE_C_FLAGS="-march=x86-64 -mtune=haswell" -DNATIVE_BUILD=OFF ' +
-                        '-DDOWNLOAD_UV=ON -DWITH_SYSTEMD=OFF',
->>>>>>> d507e443
+                        '-DWITH_SYSTEMD=OFF',
                     extra_cmds=[
                         '../contrib/ci/drone-check-static-libs.sh',
                         '../contrib/ci/drone-static-upload.sh'
