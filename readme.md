--- conflicted
+++ resolved
@@ -8,15 +8,14 @@
 
 ![build status](https://gitlab.com/lokiproject/loki-network/badges/master/pipeline.svg "build status")
 
-<<<<<<< HEAD
+
 
 Currently most of the work is being done on the [staging branch](https://github.com/loki-project/loki-network/tree/staging) which breaks often.
 
-=======
+
 ## Usage
 
 see the [documentation](https://loki-project.github.io/loki-docs/Lokinet/LokinetOverview/) on how to get started using Lokinet.
->>>>>>> 0b88bfc3
 
 ## Building
 
