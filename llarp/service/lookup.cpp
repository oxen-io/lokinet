--- conflicted
+++ resolved
@@ -12,14 +12,8 @@
 
   namespace service
   {
-<<<<<<< HEAD
-    IServiceLookup::IServiceLookup(ILookupHolder *p, uint64_t tx,
-                                   const std::string &n)
-        : m_parent(p), txid(tx), name(n)
-=======
     IServiceLookup::IServiceLookup(ILookupHolder *p, uint64_t tx, std::string n)
         : m_parent(p), txid(tx), name(std::move(n))
->>>>>>> ecf3c37d
     {
       m_created = time_now_ms();
       p->PutLookup(this, tx);
