#include <service/endpoint.hpp>

#include <dht/messages/findintro.hpp>
#include <dht/messages/findrouter.hpp>
#include <dht/messages/gotintro.hpp>
#include <dht/messages/gotrouter.hpp>
#include <dht/messages/pubintro.hpp>
#include <messages/dht.hpp>
#include <messages/path_transfer.hpp>
#include <nodedb.hpp>
#include <profiling.hpp>
#include <router/abstractrouter.hpp>
#include <service/hidden_service_address_lookup.hpp>
#include <service/outbound_context.hpp>
#include <service/protocol.hpp>
#include <util/logic.hpp>
#include <util/str.hpp>
#include <util/buffer.hpp>
#include <hook/shell.hpp>

namespace llarp
{
  namespace service
  {
    Endpoint::Endpoint(const std::string& name, AbstractRouter* r,
                       Context* parent)
        : path::Builder(r, r->dht(), 3, path::default_len)
        , context(parent)
        , m_Router(r)
        , m_Name(name)
    {
      m_Tag.Zero();
    }

    bool
    Endpoint::SetOption(const std::string& k, const std::string& v)
    {
      if(k == "keyfile")
      {
        m_Keyfile = v;
      }
      if(k == "tag")
      {
        m_Tag = v;
        LogInfo("Setting tag to ", v);
      }
      if(k == "prefetch-tag")
      {
        m_PrefetchTags.insert(v);
      }
      if(k == "prefetch-addr")
      {
        Address addr;
        if(addr.FromString(v))
          m_PrefetchAddrs.insert(addr);
      }
      if(k == "min-latency")
      {
        auto val = atoi(v.c_str());
        if(val > 0)
          m_MinPathLatency = val;
      }
      if(k == "bundle-rc")
      {
        m_BundleRC = IsTrueValue(v.c_str());
      }
      if(k == "on-up")
      {
        m_OnUp = hooks::ExecShellBackend(v);
        if(m_OnUp)
          LogInfo(Name(), " added on up script: ", v);
        else
          LogError(Name(), " failed to add on up script");
      }
      if(k == "on-down")
      {
        m_OnDown = hooks::ExecShellBackend(v);
        if(m_OnDown)
          LogInfo(Name(), " added on down script: ", v);
        else
          LogError(Name(), " failed to add on down script");
      }
      if(k == "on-ready")
      {
        m_OnReady = hooks::ExecShellBackend(v);
        if(m_OnReady)
          LogInfo(Name(), " added on ready script: ", v);
        else
          LogError(Name(), " failed to add on ready script");
      }
      return true;
    }

    bool
    Endpoint::IsolateNetwork()
    {
      return false;
    }

    llarp_ev_loop_ptr
    Endpoint::EndpointNetLoop()
    {
      if(m_IsolatedNetLoop)
        return m_IsolatedNetLoop;
      else
        return m_Router->netloop();
    }

    bool
    Endpoint::NetworkIsIsolated() const
    {
      return m_IsolatedLogic && m_IsolatedWorker;
    }

    bool
    Endpoint::SetupIsolatedNetwork(void* user, bool failed)
    {
      return static_cast< Endpoint* >(user)->DoNetworkIsolation(!failed);
    }

    bool
    Endpoint::HasPendingPathToService(const Address& addr) const
    {
      return m_PendingServiceLookups.find(addr)
          != m_PendingServiceLookups.end();
    }

    void
    Endpoint::RegenAndPublishIntroSet(llarp_time_t now, bool forceRebuild)
    {
      std::set< Introduction > I;
      if(!GetCurrentIntroductionsWithFilter(
             I, [now](const service::Introduction& intro) -> bool {
               return now < intro.expiresAt
                   && intro.expiresAt - now > (2 * 60 * 1000);
             }))
      {
        LogWarn("could not publish descriptors for endpoint ", Name(),
                " because we couldn't get enough valid introductions");
        if(ShouldBuildMore(now) || forceRebuild)
          ManualRebuild(1);
        return;
      }
      m_IntroSet.I.clear();
      for(const auto& intro : I)
      {
        if(router->routerProfiling().IsBadForPath(intro.router))
          continue;
        m_IntroSet.I.push_back(intro);
      }
      if(m_IntroSet.I.size() == 0)
      {
        LogWarn("not enough intros to publish introset for ", Name());
        return;
      }
      m_IntroSet.topic = m_Tag;
      if(!m_Identity.SignIntroSet(m_IntroSet, m_Router->crypto(), now))
      {
        LogWarn("failed to sign introset for endpoint ", Name());
        return;
      }
      if(PublishIntroSet(m_Router))
      {
        LogInfo("(re)publishing introset for endpoint ", Name());
      }
      else
      {
        LogWarn("failed to publish intro set for endpoint ", Name());
      }
    }

    void
    Endpoint::FlushSNodeTraffic()
    {
      auto itr = m_SNodeSessions.begin();
      while(itr != m_SNodeSessions.end())
      {
        itr->second->Flush();
        ++itr;
      }
    }

    bool
    Endpoint::IsReady() const
    {
      const auto now = Now();
      if(m_IntroSet.I.size() == 0)
        return false;
      if(m_IntroSet.IsExpired(now))
        return false;
      return true;
    }

    bool
    Endpoint::IntrosetIsStale() const
    {
      return m_IntroSet.HasExpiredIntros(Now());
    }

    util::StatusObject
    Endpoint::ExtractStatus() const
    {
      auto obj = path::Builder::ExtractStatus();
      obj.Put("identity", m_Identity.pub.Addr().ToString());

      obj.Put("lastPublished", m_LastPublish);
      obj.Put("lastPublishAttempt", m_LastPublishAttempt);
      obj.Put("introset", m_IntroSet.ExtractStatus());

      if(!m_Tag.IsZero())
        obj.Put("tag", m_Tag.ToString());

      auto putContainer = [](util::StatusObject& o, const std::string& keyname,
                             const auto& container) {
        std::vector< util::StatusObject > objs;
        std::transform(container.begin(), container.end(),
                       std::back_inserter(objs),
                       [](const auto& item) -> util::StatusObject {
                         return item.second->ExtractStatus();
                       });
        o.Put(keyname, objs);
      };
      putContainer(obj, "deadSessions", m_DeadSessions);
      putContainer(obj, "remoteSessions", m_RemoteSessions);
      putContainer(obj, "snodeSessions", m_SNodeSessions);
      putContainer(obj, "lookups", m_PendingLookups);

      util::StatusObject sessionObj{};

      for(const auto& item : m_Sessions)
      {
        std::string k = item.first.ToHex();
        sessionObj.Put(k, item.second.ExtractStatus());
      }

      obj.Put("converstations", sessionObj);
      return obj;
    }

    void
    Endpoint::Tick(llarp_time_t now)
    {
      // publish descriptors
      if(ShouldPublishDescriptors(now))
      {
        RegenAndPublishIntroSet(now);
      }
      else if(NumInStatus(path::ePathEstablished) < 3)
      {
        if(m_IntroSet.HasExpiredIntros(now))
          ManualRebuild(1);
      }

      // expire snode sessions
      {
        auto itr = m_SNodeSessions.begin();
        while(itr != m_SNodeSessions.end())
        {
          if(itr->second->ShouldRemove() && itr->second->IsStopped())
          {
            itr = m_SNodeSessions.erase(itr);
            continue;
          }
          // expunge next tick
          if(itr->second->IsExpired(now))
            itr->second->Stop();

          ++itr;
        }
      }
      // expire pending tx
      {
        auto itr = m_PendingLookups.begin();
        while(itr != m_PendingLookups.end())
        {
          if(itr->second->IsTimedOut(now))
          {
            std::unique_ptr< IServiceLookup > lookup = std::move(itr->second);

            LogInfo(lookup->name, " timed out txid=", lookup->txid);
            lookup->HandleResponse({});
            itr = m_PendingLookups.erase(itr);
          }
          else
            ++itr;
        }
      }
      // expire pending router lookups
      {
        auto itr = m_PendingRouters.begin();
        while(itr != m_PendingRouters.end())
        {
          if(itr->second.IsExpired(now))
          {
            LogInfo("lookup for ", itr->first, " timed out");
            itr = m_PendingRouters.erase(itr);
          }
          else
            ++itr;
        }
      }

      // prefetch addrs
      for(const auto& addr : m_PrefetchAddrs)
      {
        if(!HasPathToService(addr))
        {
          if(!EnsurePathToService(
                 addr,
                 [](__attribute__((unused)) Address addr,
                    __attribute__((unused)) OutboundContext* ctx) {},
                 10000))
          {
            LogWarn("failed to ensure path to ", addr);
          }
        }
      }
#ifdef TESTNET
      // prefetch tags
      for(const auto& tag : m_PrefetchTags)
      {
        auto itr = m_PrefetchedTags.find(tag);
        if(itr == m_PrefetchedTags.end())
        {
          itr = m_PrefetchedTags.emplace(tag, CachedTagResult(tag, this)).first;
        }
        for(const auto& introset : itr->second.result)
        {
          if(HasPendingPathToService(introset.A.Addr()))
            continue;
          std::array< byte_t, 128 > tmp = {0};
          llarp_buffer_t buf(tmp);
          if(SendToServiceOrQueue(introset.A.Addr().data(), buf,
                                  eProtocolControl))
            LogInfo(Name(), " send message to ", introset.A.Addr(), " for tag ",
                    tag.ToString());
          else

            LogWarn(Name(), " failed to send/queue data to ", introset.A.Addr(),
                    " for tag ", tag.ToString());
        }
        itr->second.Expire(now);
        if(itr->second.ShouldRefresh(now))
        {
          auto path = PickRandomEstablishedPath();
          if(path)
          {
            auto job = new TagLookupJob(this, &itr->second);
            if(!job->SendRequestViaPath(path, Router()))
              LogError(Name(), " failed to send tag lookup");
          }
          else
          {
            LogError(Name(), " has no paths for tag lookup");
          }
        }
      }
#endif

      // deregister dead sessions
      {
        auto itr = m_DeadSessions.begin();
        while(itr != m_DeadSessions.end())
        {
          if(itr->second->IsDone(now))
            itr = m_DeadSessions.erase(itr);
          else
            ++itr;
        }
      }
      // tick remote sessions
      {
        auto itr = m_RemoteSessions.begin();
        while(itr != m_RemoteSessions.end())
        {
          if(itr->second->Tick(now))
          {
            itr->second->Stop();
            m_DeadSessions.emplace(itr->first, std::move(itr->second));
            itr = m_RemoteSessions.erase(itr);
          }
          else
            ++itr;
        }
      }
      // expire convotags
      {
        auto itr = m_Sessions.begin();
        while(itr != m_Sessions.end())
        {
          if(itr->second.IsExpired(now))
            itr = m_Sessions.erase(itr);
          else
            ++itr;
        }
      }
    }

    bool
    Endpoint::Stop()
    {
      // stop remote sessions
      for(auto& item : m_RemoteSessions)
      {
        item.second->Stop();
      }
      // stop snode sessions
      for(auto& item : m_SNodeSessions)
      {
        item.second->Stop();
      }
      if(m_OnDown)
        m_OnDown->NotifyAsync(NotifyParams());
      return path::Builder::Stop();
    }

    uint64_t
    Endpoint::GenTXID()
    {
      uint64_t txid = randint();
      while(m_PendingLookups.find(txid) != m_PendingLookups.end())
        ++txid;
      return txid;
    }

    std::string
    Endpoint::Name() const
    {
      return m_Name + ":" + m_Identity.pub.Name();
    }

    bool
    Endpoint::HasPathToService(const Address& addr) const
    {
      auto range                   = m_RemoteSessions.equal_range(addr);
      Sessions::const_iterator itr = range.first;
      while(itr != range.second)
      {
        if(itr->second->ReadyToSend())
          return true;
        ++itr;
      }
      return false;
    }

    void
    Endpoint::PutLookup(IServiceLookup* lookup, uint64_t txid)
    {
      // std::unique_ptr< service::IServiceLookup > ptr(lookup);
      // m_PendingLookups.emplace(txid, ptr);
      // m_PendingLookups[txid] = std::move(ptr);
      m_PendingLookups.emplace(txid, std::unique_ptr< IServiceLookup >(lookup));
    }

    bool
    Endpoint::HandleGotIntroMessage(const dht::GotIntroMessage* msg)
    {
      auto crypto = m_Router->crypto();
      std::set< IntroSet > remote;
      for(const auto& introset : msg->I)
      {
        if(!introset.Verify(crypto, Now()))
        {
          if(m_Identity.pub == introset.A && m_CurrentPublishTX == msg->T)
            IntroSetPublishFail();
          return true;
        }
        if(m_Identity.pub == introset.A && m_CurrentPublishTX == msg->T)
        {
          LogInfo(
              "got introset publish confirmation for hidden service endpoint ",
              Name());
          IntroSetPublished();
          return true;
        }
        else
        {
          remote.insert(introset);
        }
      }
      auto itr = m_PendingLookups.find(msg->T);
      if(itr == m_PendingLookups.end())
      {
        LogWarn("invalid lookup response for hidden service endpoint ", Name(),
                " txid=", msg->T);
        return true;
      }
      std::unique_ptr< IServiceLookup > lookup = std::move(itr->second);
      m_PendingLookups.erase(itr);
      lookup->HandleResponse(remote);
      return true;
    }

    void
    Endpoint::PutSenderFor(const ConvoTag& tag, const ServiceInfo& info)
    {
      auto itr = m_Sessions.find(tag);
      if(itr == m_Sessions.end())
      {
        itr = m_Sessions.emplace(tag, Session{}).first;
      }
      itr->second.remote   = info;
      itr->second.lastUsed = Now();
    }

    bool
    Endpoint::GetSenderFor(const ConvoTag& tag, ServiceInfo& si) const
    {
      auto itr = m_Sessions.find(tag);
      if(itr == m_Sessions.end())
        return false;
      si = itr->second.remote;
      return true;
    }

    void
    Endpoint::PutIntroFor(const ConvoTag& tag, const Introduction& intro)
    {
      auto itr = m_Sessions.find(tag);
      if(itr == m_Sessions.end())
      {
        itr = m_Sessions.emplace(tag, Session{}).first;
      }
      itr->second.intro    = intro;
      itr->second.lastUsed = Now();
    }

    bool
    Endpoint::GetIntroFor(const ConvoTag& tag, Introduction& intro) const
    {
      auto itr = m_Sessions.find(tag);
      if(itr == m_Sessions.end())
        return false;
      intro = itr->second.intro;
      return true;
    }

    void
    Endpoint::PutReplyIntroFor(const ConvoTag& tag, const Introduction& intro)
    {
      auto itr = m_Sessions.find(tag);
      if(itr == m_Sessions.end())
      {
        itr = m_Sessions.emplace(tag, Session{}).first;
      }
      itr->second.replyIntro = intro;
      itr->second.lastUsed   = Now();
    }

    bool
    Endpoint::GetReplyIntroFor(const ConvoTag& tag, Introduction& intro) const
    {
      auto itr = m_Sessions.find(tag);
      if(itr == m_Sessions.end())
        return false;
      intro = itr->second.replyIntro;
      return true;
    }

    bool
    Endpoint::GetConvoTagsForService(const ServiceInfo& info,
                                     std::set< ConvoTag >& tags) const
    {
      bool inserted = false;
      auto itr      = m_Sessions.begin();
      while(itr != m_Sessions.end())
      {
        if(itr->second.remote == info)
        {
          inserted |= tags.insert(itr->first).second;
        }
        ++itr;
      }
      return inserted;
    }

    bool
    Endpoint::GetCachedSessionKeyFor(const ConvoTag& tag,
                                     SharedSecret& secret) const
    {
      auto itr = m_Sessions.find(tag);
      if(itr == m_Sessions.end())
        return false;
      secret = itr->second.sharedKey;
      return true;
    }

    void
    Endpoint::PutCachedSessionKeyFor(const ConvoTag& tag, const SharedSecret& k)
    {
      auto itr = m_Sessions.find(tag);
      if(itr == m_Sessions.end())
      {
        itr = m_Sessions.emplace(tag, Session{}).first;
      }
      itr->second.sharedKey = k;
      itr->second.lastUsed  = Now();
    }

    bool
    Endpoint::LoadKeyFile()
    {
      auto crypto = m_Router->crypto();
      if(m_Keyfile.size())
      {
        if(!m_Identity.EnsureKeys(m_Keyfile, crypto))
        {
          LogWarn("Can't ensure keyfile [", m_Keyfile, "]");
          return false;
        }
      }
      else
      {
        m_Identity.RegenerateKeys(crypto);
      }
      return true;
    }

    bool
    Endpoint::Start()
    {
      // how can I tell if a m_Identity isn't loaded?
      // this->LoadKeyFile();
      if(!m_DataHandler)
      {
        m_DataHandler = this;
      }
      // this does network isolation
      while(m_OnInit.size())
      {
        if(m_OnInit.front()())
          m_OnInit.pop_front();
        else
        {
          LogWarn("Can't call init of network isolation");
          return false;
        }
      }
      return true;
    }

    Endpoint::~Endpoint()
    {
      if(m_OnUp)
        m_OnUp->Stop();
      if(m_OnDown)
        m_OnDown->Stop();
      if(m_OnReady)
        m_OnReady->Stop();
    }

    bool
    Endpoint::PublishIntroSet(AbstractRouter* r)
    {
      // publish via near router
      RouterID location = m_Identity.pub.Addr().as_array();
      auto path         = GetEstablishedPathClosestTo(location);
      return path && PublishIntroSetVia(r, path);
    }

    struct PublishIntroSetJob : public IServiceLookup
    {
      IntroSet m_IntroSet;
      Endpoint* m_Endpoint;
      PublishIntroSetJob(Endpoint* parent, uint64_t id,
                         const IntroSet& introset)
          : IServiceLookup(parent, id, "PublishIntroSet")
          , m_IntroSet(introset)
          , m_Endpoint(parent)
      {
      }

      std::unique_ptr< routing::IMessage >
      BuildRequestMessage()
      {
        auto msg = std::make_unique< routing::DHTMessage >();
        msg->M.emplace_back(
            std::make_unique< dht::PublishIntroMessage >(m_IntroSet, txid, 1));
        return msg;
      }

      bool
      HandleResponse(const std::set< IntroSet >& response)
      {
        if(response.size())
          m_Endpoint->IntroSetPublished();
        else
          m_Endpoint->IntroSetPublishFail();

        return true;
      }
    };

    void
    Endpoint::IntroSetPublishFail()
    {
      auto now = Now();
      if(ShouldPublishDescriptors(now))
      {
        RegenAndPublishIntroSet(now);
      }
      else if(NumInStatus(path::ePathEstablished) < 3)
      {
        if(m_IntroSet.HasExpiredIntros(now))
          ManualRebuild(1);
      }
    }

    bool
    Endpoint::PublishIntroSetVia(AbstractRouter* r, path::Path* path)
    {
      auto job = new PublishIntroSetJob(this, GenTXID(), m_IntroSet);
      if(job->SendRequestViaPath(path, r))
      {
        m_LastPublishAttempt = Now();
        return true;
      }
      return false;
    }

    bool
    Endpoint::ShouldPublishDescriptors(llarp_time_t now) const
    {
      if(NumInStatus(path::ePathEstablished) < 3)
        return false;
      // make sure we have all paths that are established
      // in our introset
      bool should = false;
      ForEachPath([&](const path::Path* p) {
        if(!p->IsReady())
          return;
        for(const auto& i : m_IntroSet.I)
        {
          if(i == p->intro)
            return;
        }
        should = true;
      });
      if(m_IntroSet.HasExpiredIntros(now) || should)
        return now - m_LastPublishAttempt >= INTROSET_PUBLISH_RETRY_INTERVAL;
      return now - m_LastPublishAttempt >= INTROSET_PUBLISH_INTERVAL;
    }

    void
    Endpoint::IntroSetPublished()
    {
      m_LastPublish = Now();
      LogInfo(Name(), " IntroSet publish confirmed");
      if(m_OnReady)
        m_OnReady->NotifyAsync(NotifyParams());
      m_OnReady = nullptr;
    }

    bool
    Endpoint::DoNetworkIsolation(bool failed)
    {
      if(failed)
        return IsolationFailed();
      m_IsolatedNetLoop = llarp_make_ev_loop();
      return SetupNetworking();
    }

    void
    Endpoint::RunIsolatedMainLoop(void* user)
    {
      Endpoint* self = static_cast< Endpoint* >(user);
      llarp_ev_loop_run_single_process(self->m_IsolatedNetLoop,
                                       self->m_IsolatedWorker,
                                       self->m_IsolatedLogic);
    }

    bool
    Endpoint::ShouldBundleRC() const
    {
      return m_BundleRC;
    }

    void
    Endpoint::PutNewOutboundContext(const service::IntroSet& introset)
    {
      Address addr;
      introset.A.CalculateAddress(addr.as_array());

      if(m_RemoteSessions.count(addr) >= MAX_OUTBOUND_CONTEXT_COUNT)
      {
        auto itr = m_RemoteSessions.find(addr);

        auto range = m_PendingServiceLookups.equal_range(addr);
        auto i     = range.first;
        if(i != range.second)
        {
          i->second(addr, itr->second.get());
          ++i;
        }
        m_PendingServiceLookups.erase(addr);
        return;
      }

      auto it = m_RemoteSessions.emplace(
          addr, std::make_unique< OutboundContext >(introset, this));
      LogInfo("Created New outbound context for ", addr.ToString());

      // inform pending
      auto range = m_PendingServiceLookups.equal_range(addr);
      auto itr   = range.first;
      if(itr != range.second)
      {
        itr->second(addr, it->second.get());
        ++itr;
      }
      m_PendingServiceLookups.erase(addr);
    }

    bool
    Endpoint::HandleGotRouterMessage(const dht::GotRouterMessage* msg)
    {
      if(msg->R.size() == 1)
      {
        auto itr = m_PendingRouters.find(msg->R[0].pubkey);
        if(itr == m_PendingRouters.end())
          return false;
        llarp_async_verify_rc* job = new llarp_async_verify_rc;
        job->nodedb                = m_Router->nodedb();
        job->cryptoworker          = m_Router->threadpool();
        job->diskworker            = m_Router->diskworker();
        job->logic                 = m_Router->logic();
        job->hook                  = nullptr;
        job->rc                    = msg->R[0];
        llarp_nodedb_async_verify(job);
        m_PendingRouters.erase(itr);
      }
      return true;
    }

    void
    Endpoint::EnsureRouterIsKnown(const RouterID& router)
    {
      if(router.IsZero())
        return;
      RouterContact rc;
      if(!m_Router->nodedb()->Get(router, rc))
      {
        LookupRouterAnon(router);
      }
    }

    bool
    Endpoint::LookupRouterAnon(RouterID router)
    {
      if(m_PendingRouters.find(router) == m_PendingRouters.end())
      {
        auto path = GetEstablishedPathClosestTo(router);
        routing::DHTMessage msg;
        auto txid = GenTXID();
        msg.M.emplace_back(
            std::make_unique< dht::FindRouterMessage >(txid, router));

        if(path && path->SendRoutingMessage(msg, m_Router))
        {
          LogInfo(Name(), " looking up ", router);
          m_PendingRouters.emplace(router, RouterLookupJob(this));
          return true;
        }
        else
          LogError("failed to send request for router lookup");
      }
      return false;
    }

    void
    Endpoint::HandlePathBuilt(path::Path* p)
    {
      using namespace std::placeholders;
      p->SetDataHandler(
          std::bind(&Endpoint::HandleHiddenServiceFrame, this, _1, _2));
      p->SetDropHandler(std::bind(&Endpoint::HandleDataDrop, this, _1, _2, _3));
      p->SetDeadChecker(std::bind(&Endpoint::CheckPathIsDead, this, _1, _2));
      path::Builder::HandlePathBuilt(p);
    }

    bool
    Endpoint::HandleDataDrop(path::Path* p, const PathID_t& dst, uint64_t seq)
    {
      LogWarn(Name(), " message ", seq, " dropped by endpoint ", p->Endpoint(),
              " via ", dst);
      return true;
    }

    std::unordered_map< std::string, std::string >
    Endpoint::NotifyParams() const
    {
      return {{"LOKINET_ADDR", m_Identity.pub.Addr().ToString()}};
    }

    bool
    Endpoint::HandleDataMessage(const PathID_t& src, ProtocolMessage* msg)
    {
      auto path = GetPathByID(src);
      if(path)
        PutReplyIntroFor(msg->tag, path->intro);
      msg->sender.UpdateAddr();
      PutIntroFor(msg->tag, msg->introReply);
      EnsureReplyPath(msg->sender);
      return ProcessDataMessage(msg);
    }

    bool
    Endpoint::HasPathToSNode(const RouterID& ident) const
    {
      auto range = m_SNodeSessions.equal_range(ident);
      auto itr   = range.first;
      while(itr != range.second)
      {
        if(itr->second->IsReady())
        {
          return true;
        }
        ++itr;
      }
      return false;
    }

    bool
    Endpoint::ProcessDataMessage(ProtocolMessage* msg)
    {
      if(msg->proto == eProtocolTraffic)
      {
        llarp_buffer_t buf(msg->payload);
        return HandleWriteIPPacket(buf,
                                   std::bind(&Endpoint::ObtainIPForAddr, this,
                                             msg->sender.Addr(), false));
      }
      else if(msg->proto == eProtocolControl)
      {
        // TODO: implement me (?)
        // right now it's just random noise
        return true;
      }
      return false;
    }

    void
    Endpoint::RemoveConvoTag(const ConvoTag& t)
    {
      m_Sessions.erase(t);
    }

    bool
    Endpoint::HandleHiddenServiceFrame(path::Path* p,
                                       const ProtocolFrame& frame)
    {
      if(frame.R)
      {
        // handle discard
        ServiceInfo si;
        if(!GetSenderFor(frame.T, si))
          return false;
        // verify source
<<<<<<< HEAD
        if(!frame->Verify(GetCrypto(), si))
=======
        if(!frame.Verify(Crypto(), si))
>>>>>>> c5c64731
          return false;
        // remove convotag it doesn't exist
        LogWarn("remove convotag T=", frame.T);
        RemoveConvoTag(frame.T);
        return true;
      }
<<<<<<< HEAD
      if(!frame->AsyncDecryptAndVerify(EndpointLogic(), GetCrypto(), p,
                                       Worker(), m_Identity, m_DataHandler))
=======
      if(!frame.AsyncDecryptAndVerify(EndpointLogic(), Crypto(), p, Worker(),
                                      m_Identity, m_DataHandler))
>>>>>>> c5c64731
      {
        // send discard
        ProtocolFrame f;
        f.R = 1;
        f.T = frame.T;
        f.F = p->intro.pathID;
        if(!f.Sign(GetCrypto(), m_Identity))
          return false;
        const routing::PathTransferMessage d(f, frame.F);
        return p->SendRoutingMessage(d, router);
      }
      return true;
    }

    void
    Endpoint::HandlePathDied(path::Path*)
    {
      RegenAndPublishIntroSet(Now(), true);
    }

    bool
    Endpoint::CheckPathIsDead(path::Path*, llarp_time_t dlt)
    {
      return dlt > path::alive_timeout;
    }

    bool
    Endpoint::OnLookup(const Address& addr, const IntroSet* introset,
                       const RouterID& endpoint)
    {
      auto now = Now();
      if(introset == nullptr || introset->IsExpired(now))
      {
        LogError(Name(), " failed to lookup ", addr.ToString(), " from ",
                 endpoint);
        m_ServiceLookupFails[endpoint] = m_ServiceLookupFails[endpoint] + 1;
        // inform one
        auto itr = m_PendingServiceLookups.find(addr);
        if(itr != m_PendingServiceLookups.end())
        {
          itr->second(addr, nullptr);
          m_PendingServiceLookups.erase(itr);
        }
        return false;
      }
      else
        PutNewOutboundContext(*introset);
      return true;
    }

    bool
    Endpoint::EnsurePathToService(const Address& remote, PathEnsureHook hook,
                                  __attribute__((unused))
                                  llarp_time_t timeoutMS,
                                  bool randomPath)
    {
      path::Path* path = nullptr;
      if(randomPath)
        path = PickRandomEstablishedPath();
      else
        path = GetEstablishedPathClosestTo(remote.ToRouter());
      if(!path)
      {
        LogWarn("No outbound path for lookup yet");
        BuildOne();
        return false;
      }
      LogInfo(Name(), " Ensure Path to ", remote.ToString());
      {
        auto itr = m_RemoteSessions.find(remote);
        if(itr != m_RemoteSessions.end())
        {
          hook(itr->first, itr->second.get());
          return true;
        }
      }

      if(m_PendingServiceLookups.count(remote) >= MaxConcurrentLookups)
      {
        LogWarn(Name(), " has too many pending service lookups for ",
                remote.ToString());
        return false;
      }

      using namespace std::placeholders;
      HiddenServiceAddressLookup* job = new HiddenServiceAddressLookup(
          this, std::bind(&Endpoint::OnLookup, this, _1, _2, _3), remote,
          GenTXID());
      LogInfo("doing lookup for ", remote, " via ", path->Endpoint());
      if(job->SendRequestViaPath(path, Router()))
      {
        m_PendingServiceLookups.emplace(remote, hook);
        return true;
      }
      LogError("send via path failed");
      return false;
    }

    void
    Endpoint::EnsurePathToSNode(const RouterID& snode, SNodeEnsureHook h)
    {
      using namespace std::placeholders;
      if(m_SNodeSessions.count(snode) == 0)
      {
        auto themIP = ObtainIPForAddr(snode, true);
        m_SNodeSessions.emplace(
            snode,
            std::make_unique< exit::SNodeSession >(
                snode,
                std::bind(&Endpoint::HandleWriteIPPacket, this, _1,
                          [themIP]() -> huint32_t { return themIP; }),
                m_Router, 2, numHops));
      }
      auto range = m_SNodeSessions.equal_range(snode);
      auto itr   = range.first;
      while(itr != range.second)
      {
        if(itr->second->IsReady())
          h(snode, itr->second.get());
        else
          itr->second->AddReadyHook(std::bind(h, snode, _1));
        ++itr;
      }
    }

    bool
    Endpoint::SendToSNodeOrQueue(const RouterID& addr,
                                 const llarp_buffer_t& buf)
    {
      net::IPv4Packet pkt;
      if(!pkt.Load(buf))
        return false;
      auto range = m_SNodeSessions.equal_range(addr);
      auto itr   = range.first;
      while(itr != range.second)
      {
        if(itr->second->IsReady())
        {
          if(itr->second->QueueUpstreamTraffic(pkt, routing::ExitPadSize))
          {
            return true;
          }
        }
        ++itr;
      }
      return false;
    }

    bool
    Endpoint::SendToServiceOrQueue(const RouterID& addr,
                                   const llarp_buffer_t& data, ProtocolType t)
    {
      service::Address remote(addr.as_array());

      // inbound converstation
      auto now = Now();

      {
        auto itr = m_AddressToService.find(remote);
        if(itr != m_AddressToService.end())
        {
          routing::PathTransferMessage transfer;
          ProtocolFrame& f = transfer.T;
          path::Path* p    = nullptr;
          std::set< ConvoTag > tags;
          if(GetConvoTagsForService(itr->second, tags))
          {
            Introduction remoteIntro;
            SharedSecret K;
            // pick tag
            for(const auto& tag : tags)
            {
              if(tag.IsZero())
                continue;
              if(!GetCachedSessionKeyFor(tag, K))
                continue;
              if(GetIntroFor(tag, remoteIntro))
              {
                if(!remoteIntro.ExpiresSoon(now))
                  p = GetNewestPathByRouter(remoteIntro.router);
                if(p)
                {
                  f.T = tag;
                  break;
                }
              }
            }
            if(p)
            {
              // TODO: check expiration of our end
              ProtocolMessage m(f.T);
              m.PutBuffer(data);
              f.N.Randomize();
              f.C.Zero();
              transfer.Y.Randomize();
              m.proto      = t;
              m.introReply = p->intro;
              PutReplyIntroFor(f.T, m.introReply);
              m.sender   = m_Identity.pub;
              f.F        = m.introReply.pathID;
              f.S        = GetSeqNoForConvo(f.T);
              transfer.P = remoteIntro.pathID;
              if(!f.EncryptAndSign(Router()->crypto(), m, K, m_Identity))
              {
                LogError("failed to encrypt and sign");
                return false;
              }
              LogDebug(Name(), " send ", data.sz, " via ", remoteIntro.router);
              return p->SendRoutingMessage(transfer, Router());
            }
          }
        }
      }
      // outbound converstation
      if(HasPathToService(remote))
      {
        auto range = m_RemoteSessions.equal_range(remote);
        auto itr   = range.first;
        while(itr != range.second)
        {
          if(itr->second->ReadyToSend())
          {
            itr->second->AsyncEncryptAndSendTo(data, t);
            return true;
          }
          ++itr;
        }
      }
      // no converstation
      return EnsurePathToService(
          remote,
          [](Address, OutboundContext* c) {
            if(c)
              c->UpdateIntroSet(true);
          },
          5000, true);
    }

    void
    Endpoint::EnsureReplyPath(const ServiceInfo& ident)
    {
      m_AddressToService[ident.Addr()] = ident;
    }

    bool
    Endpoint::HasConvoTag(const ConvoTag& t) const
    {
      return m_Sessions.find(t) != m_Sessions.end();
    }

    uint64_t
    Endpoint::GetSeqNoForConvo(const ConvoTag& tag)
    {
      auto itr = m_Sessions.find(tag);
      if(itr == m_Sessions.end())
        return 0;
      return ++(itr->second.seqno);
    }

    bool
    Endpoint::ShouldBuildMore(llarp_time_t now) const
    {
      bool should = path::Builder::ShouldBuildMore(now);
      // determine newest intro
      Introduction intro;
      if(!GetNewestIntro(intro))
        return should;
      // time from now that the newest intro expires at
      if(now >= intro.expiresAt)
        return should;
      auto dlt = now - intro.expiresAt;
      return should
          || (  // try spacing tunnel builds out evenly in time
                 (dlt < (path::default_lifetime / 2))
                 && (NumInStatus(path::ePathBuilding) < m_NumPaths)
                 && (dlt > buildIntervalLimit));
    }

    Logic*
    Endpoint::RouterLogic()
    {
      return m_Router->logic();
    }

    Logic*
    Endpoint::EndpointLogic()
    {
      return m_IsolatedLogic ? m_IsolatedLogic : m_Router->logic();
    }

    Crypto*
    Endpoint::GetCrypto()
    {
      return m_Router->crypto();
    }

    llarp_threadpool*
    Endpoint::Worker()
    {
      return m_Router->threadpool();
    }

  }  // namespace service
}  // namespace llarp<|MERGE_RESOLUTION|>--- conflicted
+++ resolved
@@ -956,24 +956,16 @@
         if(!GetSenderFor(frame.T, si))
           return false;
         // verify source
-<<<<<<< HEAD
         if(!frame->Verify(GetCrypto(), si))
-=======
-        if(!frame.Verify(Crypto(), si))
->>>>>>> c5c64731
           return false;
         // remove convotag it doesn't exist
         LogWarn("remove convotag T=", frame.T);
         RemoveConvoTag(frame.T);
         return true;
       }
-<<<<<<< HEAD
-      if(!frame->AsyncDecryptAndVerify(EndpointLogic(), GetCrypto(), p,
+      if(!frame.AsyncDecryptAndVerify(EndpointLogic(), GetCrypto(), p,
                                        Worker(), m_Identity, m_DataHandler))
-=======
-      if(!frame.AsyncDecryptAndVerify(EndpointLogic(), Crypto(), p, Worker(),
-                                      m_Identity, m_DataHandler))
->>>>>>> c5c64731
+
       {
         // send discard
         ProtocolFrame f;
