#include <llarp.hpp>
#include <llarp.h>

#include <config/config.hpp>
#include <crypto/crypto_libsodium.hpp>
#include <crypto/crypto_noop.hpp>
#include <dht/context.hpp>
#include <dnsd.hpp>
#include <ev/ev.hpp>
#include <metrics/metrictank_publisher.hpp>
#include <metrics/json_publisher.hpp>
#include <metrics/stream_publisher.hpp>
#include <nodedb.hpp>
#include <router/router.hpp>
#include <util/logger.h>
#include <util/memfn.hpp>
#include <util/metrics.hpp>
#include <util/scheduler.hpp>

#include <absl/strings/str_split.h>
#include <cxxopts.hpp>
#include <signal.h>

#if(__FreeBSD__) || (__OpenBSD__) || (__NetBSD__)
#include <pthread_np.h>
#endif

namespace llarp
{
  Context::Context()
  {
  }

  Context::~Context()
  {
    m_scheduler->stop();
  }

  void
  Context::progress()
  {
    std::cout << "." << std::flush;
  }

  bool
  Context::Configure()
  {
    // llarp::LogInfo("loading config at ", configfile);
    if(!config->Load(configfile.c_str()))
    {
      config.release();
      llarp::LogError("failed to load config file ", configfile);
      return false;
    }

    // System config
    if(!config->system.pidfile.empty())
    {
      SetPIDFile(config->system.pidfile);
    }

    // Router config
<<<<<<< HEAD
    if(config->router.workerThreads <= 0)
      config->router.workerThreads = 1;

    worker = std::make_shared< llarp::thread::ThreadPool >(
        config->router.workerThreads, 1024, "llarp-worker");
=======
    if(!singleThreaded && config->router.workerThreads() > 0 && !worker)
    {
      worker.reset(llarp_init_threadpool(config->router.workerThreads(),
                                         "llarp-worker"));
    }

    if(singleThreaded)
    {
      num_nethreads = 0;
    }
    else
    {
      num_nethreads = config->router.numNetThreads();
    }
>>>>>>> 0cd9b4c3

    nodedb_dir = config->netdb.nodedbDir();

    if(!config->metrics.disableMetrics)
    {
      auto &metricsConfig = config->metrics;
      auto &tags          = metricsConfig.metricTags;
      tags["netid"]       = config->router.netId();
      tags["nickname"]    = config->router.nickname();
      setupMetrics(metricsConfig);
      if(!config->metrics.disableMetricLogs)
      {
        m_metricsManager->instance()->addGlobalPublisher(
            std::make_shared< metrics::StreamPublisher >(std::cerr));
      }
    }
    return true;
  }

  void
  Context::setupMetrics(const MetricsConfig &metricsConfig)
  {
    if(!m_scheduler)
    {
      m_scheduler = std::make_unique< thread::Scheduler >();
    }
    if(!m_metricsManager)
    {
      m_metricsManager = std::make_unique< metrics::DefaultManagerGuard >();
    }
    if(!m_metricsPublisher)
    {
      m_metricsPublisher = std::make_unique< metrics::PublisherScheduler >(
          *m_scheduler, m_metricsManager->instance());
    }

    if(!metricsConfig.jsonMetricsPath.native().empty())
    {
      m_metricsManager->instance()->addGlobalPublisher(
          std::make_shared< metrics::JsonPublisher >(
              std::bind(&metrics::JsonPublisher::directoryPublisher,
                        std::placeholders::_1, metricsConfig.jsonMetricsPath)));
    }

    if(!metricsConfig.metricTankHost.empty())
    {
      if(std::getenv("LOKINET_ENABLE_METRIC_TANK"))
      {
        static std::string WARNING = R"(
__        ___    ____  _   _ ___ _   _  ____
\ \      / / \  |  _ \| \ | |_ _| \ | |/ ___|
 \ \ /\ / / _ \ | |_) |  \| || ||  \| | |  _
  \ V  V / ___ \|  _ <| |\  || || |\  | |_| |
   \_/\_/_/   \_\_| \_\_| \_|___|_| \_|\____|

This Lokinet session is not private!!

Sending connection metrics to metrictank!!
__        ___    ____  _   _ ___ _   _  ____
\ \      / / \  |  _ \| \ | |_ _| \ | |/ ___|
 \ \ /\ / / _ \ | |_) |  \| || ||  \| | |  _
  \ V  V / ___ \|  _ <| |\  || || |\  | |_| |
   \_/\_/_/   \_\_| \_\_| \_|___|_| \_|\____|

        )";

        std::cerr << WARNING << '\n';

        std::pair< std::string, std::string > split =
            absl::StrSplit(metricsConfig.metricTankHost, ':');

        m_metricsManager->instance()->addGlobalPublisher(
            std::make_shared< metrics::MetricTankPublisher >(
                metricsConfig.metricTags, split.first, stoi(split.second)));
      }
      else
      {
        std::cerr << "metrictank host specified, but "
                     "LOKINET_ENABLE_METRIC_TANK not set, skipping\n";
      }
    }

    m_metricsPublisher->setDefault(absl::Seconds(30));

    m_scheduler->start();
  }

  void
  Context::SetPIDFile(const std::string &fname)
  {
    pidfile = fname;
  }

  int
  Context::LoadDatabase()
  {
    nodedb = std::make_unique< llarp_nodedb >(router->diskworker());

    if(!llarp_nodedb::ensure_dir(nodedb_dir.c_str()))
    {
      llarp::LogError("nodedb_dir is incorrect");
      return 0;
    }
    // llarp::LogInfo("nodedb_dir [", nodedb_dir, "] configured!");
    ssize_t loaded = nodedb->load_dir(nodedb_dir.c_str());
    llarp::LogInfo("nodedb_dir loaded ", loaded, " RCs from [", nodedb_dir,
                   "]");
    if(loaded < 0)
    {
      // shouldn't be possible
      llarp::LogError("nodedb_dir directory doesn't exist");
      return 0;
    }
    return 1;
  }

  bool
  Context::PutDatabase(__attribute__((unused)) struct llarp::RouterContact &rc)
  {
    // FIXME
    // return llarp_nodedb_put_rc(nodedb, rc);
    return false;
  }

  llarp::RouterContact *
  Context::GetDatabase(__attribute__((unused)) const byte_t *pk)
  {
    // FIXME
    // return llarp_nodedb_get_rc(nodedb, pk);
    return nullptr;
  }

  int
  Context::Setup(bool debug)
  {
    llarp::LogInfo(LLARP_VERSION, " ", LLARP_RELEASE_MOTTO);
    llarp::LogInfo("starting up");
    mainloop = llarp_make_ev_loop();
    logic    = std::make_shared< Logic >();

    if(debug)
    {
      static std::string WARNING = R"(
__        ___    ____  _   _ ___ _   _  ____
\ \      / / \  |  _ \| \ | |_ _| \ | |/ ___|
 \ \ /\ / / _ \ | |_) |  \| || ||  \| | |  _
  \ V  V / ___ \|  _ <| |\  || || |\  | |_| |
   \_/\_/_/   \_\_| \_\_| \_|___|_| \_|\____|

This Lokinet session is not private!!

Sending traffic unencrypted!!
__        ___    ____  _   _ ___ _   _  ____
\ \      / / \  |  _ \| \ | |_ _| \ | |/ ___|
 \ \ /\ / / _ \ | |_) |  \| || ||  \| | |  _
  \ V  V / ___ \|  _ <| |\  || || |\  | |_| |
   \_/\_/_/   \_\_| \_\_| \_|___|_| \_|\____|

        )";

      std::cerr << WARNING << '\n';
      crypto = std::make_unique< NoOpCrypto >();
    }
    else
    {
      crypto = std::make_unique< sodium::CryptoLibSodium >();
    }
    cryptoManager = std::make_unique< CryptoManager >(crypto.get());

    router = std::make_unique< Router >(worker, mainloop, logic);
    if(!router->Configure(config.get()))
    {
      llarp::LogError("Failed to configure router");
      return 1;
    }
    // must be done after router is made so we can use its disk io worker
    // must also be done after configure so that netid is properly set if it
    // is provided by config
    if(!this->LoadDatabase())
      return 1;
    return 0;
  }

  int
  Context::Run()
  {
    if(router == nullptr)
    {
      // we are not set up so we should die
      llarp::LogError("cannot run non configured context");
      return 1;
    }
    if(!WritePIDFile())
      return 1;
    // run
    if(!router->Run(nodedb.get()))
      return 1;

    // run net io thread
    llarp::LogInfo("running mainloop");
    llarp_ev_loop_run_single_process(mainloop, logic);
    // waits for router graceful stop
    return 0;
  }

  bool
  Context::WritePIDFile() const
  {
    if(pidfile.size())
    {
      std::ofstream f(pidfile);
      f << std::to_string(getpid());
      return f.good();
    }
    else
      return true;
  }

  void
  Context::RemovePIDFile() const
  {
    if(pidfile.size())
    {
      fs::path f = pidfile;
      std::error_code ex;
      if(fs::exists(f, ex))
      {
        if(!ex)
          fs::remove(f);
      }
    }
  }

  void
  Context::HandleSignal(int sig)
  {
    if(sig == SIGINT || sig == SIGTERM)
    {
      SigINT();
    }
    // TODO(despair): implement hot-reloading config on NT
#ifndef _WIN32
    if(sig == SIGHUP)
    {
      llarp::LogInfo("SIGHUP");
      if(router)
      {
        router->hiddenServiceContext().ForEachService(
            [](const std::string &name,
               const llarp::service::Endpoint_ptr &ep) -> bool {
              ep->ResetInternalState();
              llarp::LogInfo("Reset internal state for ", name);
              return true;
            });
        router->PumpLL();
        Config newconfig;
        if(!newconfig.Load(configfile.c_str()))
        {
          llarp::LogError("failed to load config file ", configfile);
          return;
        }
        // validate config
        if(!router->ValidateConfig(&newconfig))
        {
          llarp::LogWarn("new configuration is invalid");
          return;
        }
        // reconfigure
        if(!router->Reconfigure(&newconfig))
        {
          llarp::LogError("Failed to reconfigure so we will stop.");
          router->Stop();
          return;
        }
        llarp::LogInfo("router reconfigured");
      }
    }
#endif
  }

  void
  Context::SigINT()
  {
    if(router)
    {
      /// async stop router on sigint
      router->Stop();
    }
    else
    {
      if(logic)
        logic->stop();
      llarp_ev_loop_stop(mainloop);
      Close();
    }
  }

  void
  Context::Close()
  {
    llarp::LogDebug("stop workers");
    if(worker)
      worker->stop();

    llarp::LogDebug("free config");
    config.release();

    llarp::LogDebug("free workers");
    worker.reset();

    llarp::LogDebug("free nodedb");
    nodedb.release();

    llarp::LogDebug("free router");
    router.release();

    llarp::LogDebug("free logic");
    logic.reset();

    RemovePIDFile();
  }

  bool
  Context::LoadConfig(const std::string &fname)
  {
    config     = std::make_unique< Config >();
    configfile = fname;
    return Configure();
  }
}  // namespace llarp

struct llarp_main
{
  std::unique_ptr< llarp::Context > ctx;
};

extern "C"
{
  struct llarp_main *
  llarp_main_init(const char *fname, bool multiProcess)
  {
    (void)multiProcess;
    if(!fname)
      fname = "daemon.ini";
    char *var = getenv("LLARP_DEBUG");
    if(var && *var == '1')
    {
      cSetLogLevel(eLogDebug);
    }
    llarp_main *m = new llarp_main;
    m->ctx        = std::make_unique< llarp::Context >();
    if(!m->ctx->LoadConfig(fname))
    {
      m->ctx->Close();
      delete m;
      return nullptr;
    }
    return m;
  }

  void
  llarp_main_signal(struct llarp_main *ptr, int sig)
  {
    ptr->ctx->HandleSignal(sig);
  }

  int
  llarp_main_setup(struct llarp_main *ptr, bool debug)
  {
    return ptr->ctx->Setup(debug);
  }

  int
  llarp_main_run(struct llarp_main *ptr)
  {
    if(!ptr)
    {
      llarp::LogError("No ptr passed in");
      return 1;
    }
    return ptr->ctx->Run();
  }

  void
  llarp_main_abort(struct llarp_main *ptr)
  {
    ptr->ctx->router->logic()->stop_timer();
  }

  void
  llarp_main_queryDHT_RC(struct llarp_main *ptr,
                         struct llarp_router_lookup_job *job)
  {
    llarp_dht_lookup_router(ptr->ctx->router->dht(), job);
  }

  bool
  llarp_main_init_dnsd(struct llarp_main *ptr, struct dnsd_context *dnsd,
                       const llarp::Addr &dnsd_sockaddr,
                       const llarp::Addr &dnsc_sockaddr)
  {
    return llarp_dnsd_init(dnsd, ptr->ctx->logic.get(),
                           ptr->ctx->mainloop.get(), dnsd_sockaddr,
                           dnsc_sockaddr);
  }

  bool
  llarp_main_init_dotLokiLookup(struct llarp_main *ptr,
                                struct dotLokiLookup *dll)
  {
    (void)ptr;
    (void)dll;
    // TODO: gut me
    return false;
  }

  void
  llarp_main_free(struct llarp_main *ptr)
  {
    delete ptr;
  }

  int
  llarp_main_loadDatabase(struct llarp_main *ptr)
  {
    return ptr->ctx->LoadDatabase();
  }

  const char *
  handleBaseCmdLineArgs(int argc, char *argv[])
  {
    // clang-format off
    cxxopts::Options options(
		"lokinet",
		"Lokinet is a private, decentralized and IP based overlay network for the internet"
    );
    options.add_options()
		("c,config", "Config file", cxxopts::value< std::string >()->default_value("daemon.ini"))
		("o,logLevel", "logging level");
    // clang-format on

    auto result          = options.parse(argc, argv);
    std::string logLevel = result["logLevel"].as< std::string >();

    if(logLevel == "debug")
    {
      cSetLogLevel(eLogDebug);
    }
    else if(logLevel == "info")
    {
      cSetLogLevel(eLogInfo);
    }
    else if(logLevel == "warn")
    {
      cSetLogLevel(eLogWarn);
    }
    else if(logLevel == "error")
    {
      cSetLogLevel(eLogError);
    }

    // this isn't thread safe, but reconfiguring during run is likely unsafe
    // either way
    static std::string confname = result["config"].as< std::string >();

    return confname.c_str();
  }
}<|MERGE_RESOLUTION|>--- conflicted
+++ resolved
@@ -60,28 +60,11 @@
     }
 
     // Router config
-<<<<<<< HEAD
     if(config->router.workerThreads <= 0)
       config->router.workerThreads = 1;
 
     worker = std::make_shared< llarp::thread::ThreadPool >(
         config->router.workerThreads, 1024, "llarp-worker");
-=======
-    if(!singleThreaded && config->router.workerThreads() > 0 && !worker)
-    {
-      worker.reset(llarp_init_threadpool(config->router.workerThreads(),
-                                         "llarp-worker"));
-    }
-
-    if(singleThreaded)
-    {
-      num_nethreads = 0;
-    }
-    else
-    {
-      num_nethreads = config->router.numNetThreads();
-    }
->>>>>>> 0cd9b4c3
 
     nodedb_dir = config->netdb.nodedbDir();
 
