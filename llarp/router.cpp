#include "router.hpp"
#include <llarp/iwp.h>
#include <llarp/link.h>
#include <llarp/proto.h>
#include <llarp/router.h>
#include <llarp/link_message.hpp>
#include <llarp/messages/discard.hpp>

#include "buffer.hpp"
#include "encode.hpp"
#include "logger.hpp"
#include "net.hpp"
#include "str.hpp"

#include <fstream>

namespace llarp
{
  void
  router_iter_config(llarp_config_iterator *iter, const char *section,
                     const char *key, const char *val);

  struct async_verify_context
  {
    llarp_router *router;
    llarp_link_establish_job *establish_job;
  };

}  // namespace llarp

llarp_router::llarp_router()
    : ready(false)
    , paths(this)
    , dht(llarp_dht_context_new(this))
    , inbound_msg_parser(this)
    , explorePool(llarp_pathbuilder_context_new(this, dht))

{
  llarp_rc_clear(&rc);
}

llarp_router::~llarp_router()
{
  llarp_dht_context_free(dht);
  llarp_rc_free(&rc);
}

bool
llarp_router::HandleRecvLinkMessage(llarp_link_session *session,
                                    llarp_buffer_t buf)
{
  return inbound_msg_parser.ProcessFrom(session, buf);
}

bool
llarp_router::SendToOrQueue(const llarp::RouterID &remote,
                            const llarp::ILinkMessage *msg)
{
  llarp_link *chosen = nullptr;
  if(!outboundLink->has_session_to(outboundLink, remote))
  {
    for(auto link : inboundLinks)
    {
      if(link->has_session_to(link, remote))
      {
        chosen = link;
        break;
      }
    }
  }
  else
    chosen = outboundLink;

  if(chosen)
  {
    SendTo(remote, msg, chosen);
    delete msg;
    return true;
  }
  // this will create an entry in the obmq if it's not already there
  auto itr = outboundMesssageQueue.find(remote);
  if(itr == outboundMesssageQueue.end())
  {
    outboundMesssageQueue.emplace(std::make_pair(remote, MessageQueue()));
  }
  outboundMesssageQueue[remote].push(msg);

  // we don't have an open session to that router right now
  auto rc = llarp_nodedb_get_rc(nodedb, remote);
  if(rc)
  {
    // try connecting directly as the rc is loaded from disk
    llarp_router_try_connect(this, rc, 10);
    return true;
  }
  // try requesting the rc from the disk
  llarp_async_load_rc *job = new llarp_async_load_rc;
  job->diskworker          = disk;
  job->nodedb              = nodedb;
  job->logic               = logic;
  job->user                = this;
  job->hook                = &HandleAsyncLoadRCForSendTo;
  memcpy(job->pubkey, remote, PUBKEYSIZE);
  llarp_nodedb_async_load_rc(job);

  return true;
}

void
llarp_router::HandleAsyncLoadRCForSendTo(llarp_async_load_rc *job)
{
  llarp_router *router = static_cast< llarp_router * >(job->user);
  if(job->loaded)
  {
    llarp_router_try_connect(router, &job->rc, 10);
  }
  else
  {
    // we don't have the RC locally so do a dht lookup
    llarp_router_lookup_job *lookup = new llarp_router_lookup_job;
    lookup->user                    = router;
    memcpy(lookup->target, job->rc.pubkey, PUBKEYSIZE);
    lookup->hook = &HandleDHTLookupForSendTo;
    llarp_dht_lookup_router(router->dht, lookup);
  }
  delete job;
}

void
llarp_router::HandleDHTLookupForSendTo(llarp_router_lookup_job *job)
{
  llarp_router *self = static_cast< llarp_router * >(job->user);
  if(job->found)
  {
    llarp_router_try_connect(self, &job->result, 10);
  }
  else
  {
    self->DiscardOutboundFor(job->target);
  }
  delete job;
}

void
llarp_router::try_connect(fs::path rcfile)
{
  byte_t tmp[MAX_RC_SIZE];
  llarp_rc remote = {0};
  llarp_buffer_t buf;
  llarp::StackBuffer< decltype(tmp) >(buf, tmp);
  // open file
  {
    std::ifstream f(rcfile, std::ios::binary);
    if(f.is_open())
    {
      f.seekg(0, std::ios::end);
      size_t sz = f.tellg();
      f.seekg(0, std::ios::beg);
      if(sz <= buf.sz)
      {
        f.read((char *)buf.base, sz);
      }
      else
        llarp::Error(rcfile, " too large");
    }
    else
    {
      llarp::Error("failed to open ", rcfile);
      return;
    }
  }
  if(llarp_rc_bdecode(&remote, &buf))
  {
    if(llarp_rc_verify_sig(&crypto, &remote))
    {
      llarp::Debug("verified signature");
      if(!llarp_router_try_connect(this, &remote, 10))
      {
        llarp::Warn("session already made");
      }
    }
    else
      llarp::Error("failed to verify signature of RC", rcfile);
  }
  else
    llarp::Error("failed to decode RC");

  llarp_rc_free(&remote);
}

bool
llarp_router::EnsureIdentity()
{
  if(!EnsureEncryptionKey())
    return false;
  return llarp_findOrCreateIdentity(&crypto, ident_keyfile.c_str(), identity);
}

bool
llarp_router::EnsureEncryptionKey()
{
  return llarp_findOrCreateEncryption(&crypto, encryption_keyfile.c_str(),
                                      &this->encryption);
}

void
llarp_router::AddInboundLink(struct llarp_link *link)
{
  inboundLinks.push_back(link);
}

bool
llarp_router::Ready()
{
  return outboundLink != nullptr;
}

bool
llarp_router::SaveRC()
{
  llarp::Debug("verify RC signature");
  if(!llarp_rc_verify_sig(&crypto, &rc))
  {
    llarp::Error("RC has bad signature not saving");
    return false;
  }

  byte_t tmp[MAX_RC_SIZE];
  auto buf = llarp::StackBuffer< decltype(tmp) >(tmp);

  if(llarp_rc_bencode(&rc, &buf))
  {
    std::ofstream f(our_rc_file);
    if(f.is_open())
    {
      f.write((char *)buf.base, buf.cur - buf.base);
      llarp::Info("our RC saved to ", our_rc_file.c_str());
      return true;
    }
  }
  llarp::Error("did not save RC to ", our_rc_file.c_str());
  return false;
}

void
llarp_router::Close()
{
  for(auto link : inboundLinks)
  {
    link->stop_link(link);
    link->free_impl(link);
    delete link;
  }
  inboundLinks.clear();

  outboundLink->stop_link(outboundLink);
  outboundLink->free_impl(outboundLink);
  delete outboundLink;
  outboundLink = nullptr;
}

void
llarp_router::connect_job_retry(void *user, uint64_t orig, uint64_t left)
{
  if(left)
    return;
  llarp_link_establish_job *job =
      static_cast< llarp_link_establish_job * >(user);
  llarp::Addr remote = job->ai;
  if(job->link)
  {
    llarp::Info("trying to establish session again with ", remote);
    job->link->try_establish(job->link, job);
  }
  else
  {
    llarp::Error("establish session retry failed, no link for ", remote);
  }
}

void
llarp_router::on_verify_client_rc(llarp_async_verify_rc *job)
{
  llarp::async_verify_context *ctx =
      static_cast< llarp::async_verify_context * >(job->user);
  llarp::PubKey pk = job->rc.pubkey;
  llarp_rc_free(&job->rc);
  ctx->router->pendingEstablishJobs.erase(pk);
  delete ctx;
}

void
llarp_router::on_verify_server_rc(llarp_async_verify_rc *job)
{
  llarp::async_verify_context *ctx =
      static_cast< llarp::async_verify_context * >(job->user);
  auto router = ctx->router;
  llarp::Debug("rc verified? ", job->valid ? "valid" : "invalid");
  llarp::PubKey pk(job->rc.pubkey);
  if(!job->valid)
  {
    llarp::Warn("invalid server RC");
    if(ctx->establish_job)
    {
      // was an outbound attempt
      auto session = ctx->establish_job->session;
      if(session)
        session->close(session);
    }
    llarp_rc_free(&job->rc);
    router->pendingEstablishJobs.erase(pk);
    router->DiscardOutboundFor(pk);
    return;
  }

  llarp::Debug("rc verified");

  // refresh valid routers RC value if it's there
  auto v = router->validRouters.find(pk);
  if(v != router->validRouters.end())
  {
    // free previous RC members
    llarp_rc_free(&v->second);
  }
  router->validRouters[pk] = job->rc;

  // TODO: update nodedb here (?)

  // track valid router in dht
  llarp_dht_put_peer(router->dht, &router->validRouters[pk]);

  // this was an outbound establish job
  if(ctx->establish_job->session)
  {
    auto session = ctx->establish_job->session;
    router->FlushOutboundFor(pk, session->get_parent(session));
    // this frees the job
    router->pendingEstablishJobs.erase(pk);
  }
}

void
llarp_router::handle_router_ticker(void *user, uint64_t orig, uint64_t left)
{
  if(left)
    return;
  llarp_router *self  = static_cast< llarp_router * >(user);
  self->ticker_job_id = 0;
  self->Tick();
  self->ScheduleTicker(orig);
}

void
llarp_router::HandleExploritoryPathBuildStarted(llarp_pathbuild_job *job)
{
  delete job;
}

void
llarp_router::BuildExploritoryPath()
{
  llarp_pathbuild_job *job = new llarp_pathbuild_job;
  job->context             = explorePool;
  job->selectHop           = selectHopFunc;
  job->hops.numHops        = 4;
  job->user                = this;
  job->pathBuildStarted    = &HandleExploritoryPathBuildStarted;
  llarp_pathbuilder_build_path(job);
}

void
llarp_router::Tick()
{
  llarp::Debug("tick router");
  paths.ExpirePaths();
  // TODO: don't do this if we have enough paths already
  if(inboundLinks.size() == 0)
  {
    auto N = llarp_nodedb_num_loaded(nodedb);
    if(N > 5)
    {
      BuildExploritoryPath();
    }
    else
    {
      llarp::Warn("not enough nodes known to build exploritory paths, have ", N,
                  " nodes");
    }
  }
  llarp_link_session_iter iter;
  iter.user  = this;
  iter.visit = &send_padded_message;
  if(sendPadding)
  {
    outboundLink->iter_sessions(outboundLink, iter);
  }
}

bool
llarp_router::send_padded_message(llarp_link_session_iter *itr,
                                  llarp_link_session *peer)
{
  llarp_router *self = static_cast< llarp_router * >(itr->user);
  llarp::RouterID remote;
  remote = &peer->get_remote_router(peer)->pubkey[0];
  llarp::DiscardMessage msg(2000);

  llarp_buffer_t buf =
      llarp::StackBuffer< decltype(linkmsg_buffer) >(self->linkmsg_buffer);

  if(!msg.BEncode(&buf))
    return false;

  buf.sz  = buf.cur - buf.base;
  buf.cur = buf.base;

  for(size_t idx = 0; idx < 5; ++idx)
  {
    peer->sendto(peer, buf);
  }
  return true;
}

void
llarp_router::SendTo(llarp::RouterID remote, const llarp::ILinkMessage *msg,
                     llarp_link *link)
{
  llarp_buffer_t buf =
      llarp::StackBuffer< decltype(linkmsg_buffer) >(linkmsg_buffer);

  if(!msg->BEncode(&buf))
  {
    llarp::Warn("failed to encode outbound message, buffer size left: ",
                llarp_buffer_size_left(buf));
    return;
  }
  // set size of message
  buf.sz  = buf.cur - buf.base;
  buf.cur = buf.base;
  if(link)
  {
    link->sendto(link, remote, buf);
    return;
  }
  bool sent = outboundLink->sendto(outboundLink, remote, buf);
  if(!sent)
  {
    for(auto link : inboundLinks)
    {
      if(!sent)
      {
        sent = link->sendto(link, remote, buf);
      }
    }
  }
}

void
llarp_router::ScheduleTicker(uint64_t ms)
{
  ticker_job_id =
      llarp_logic_call_later(logic, {ms, this, &handle_router_ticker});
}

void
llarp_router::SessionClosed(const llarp::RouterID &remote)
{
  // remove from valid routers and dht if it's a valid router
  auto itr = validRouters.find(remote);
  if(itr == validRouters.end())
    return;

  llarp_dht_remove_peer(dht, remote);
  llarp_rc_free(&itr->second);
  validRouters.erase(itr);
}

void
llarp_router::FlushOutboundFor(const llarp::RouterID &remote,
                               llarp_link *chosen)
{
  llarp::Debug("Flush outbound for ", remote);
  auto itr = outboundMesssageQueue.find(remote);
  if(itr == outboundMesssageQueue.end())
  {
    return;
  }
  while(itr->second.size())
  {
    auto buf = llarp::StackBuffer< decltype(linkmsg_buffer) >(linkmsg_buffer);

    auto &msg = itr->second.front();

    if(!msg->BEncode(&buf))
    {
      llarp::Warn("failed to encode outbound message, buffer size left: ",
                  llarp_buffer_size_left(buf));
      delete msg;
      itr->second.pop();
      continue;
    }
    // set size of message
    buf.sz  = buf.cur - buf.base;
    buf.cur = buf.base;
    if(!chosen->sendto(chosen, remote, buf))
      llarp::Warn("failed to send outboud message to ", remote, " via ",
                  chosen->name());

    delete msg;
    itr->second.pop();
  }
}

void
llarp_router::on_try_connect_result(llarp_link_establish_job *job)
{
  llarp_router *router = static_cast< llarp_router * >(job->user);
  if(job->session)
  {
    auto session = job->session;
    router->async_verify_RC(session, false, job);
    return;
  }
  llarp::PubKey pk = job->pubkey;
  if(job->retries > 0)
  {
    job->retries--;
    job->timeout *= 3;
    job->timeout /= 2;
    llarp::Info("session not established with ", pk, " relaxing timeout to ",
                job->timeout);
    // exponential backoff
    llarp_logic_call_later(
        router->logic, {job->timeout, job, &llarp_router::connect_job_retry});
  }
  else
  {
    llarp::Warn("failed to connect to ", pk, " dropping all pending messages");
    router->DiscardOutboundFor(pk);
    router->pendingEstablishJobs.erase(pk);
  }
}

void
llarp_router::DiscardOutboundFor(const llarp::RouterID &remote)
{
  auto &queue = outboundMesssageQueue[remote];
  while(queue.size())
  {
    delete queue.front();
    queue.pop();
  }
  outboundMesssageQueue.erase(remote);
}

void
llarp_router::async_verify_RC(llarp_link_session *session,
                              bool isExpectingClient,
                              llarp_link_establish_job *establish_job)
{
  llarp_async_verify_rc *job = new llarp_async_verify_rc;
  job->user  = new llarp::async_verify_context{this, establish_job};
  job->rc    = {};
  job->valid = false;
  job->hook  = nullptr;

  job->nodedb = nodedb;
  job->logic  = logic;
  // job->crypto = &crypto; // we already have this
  job->cryptoworker = tp;
  job->diskworker   = disk;

  llarp_rc_copy(&job->rc, session->get_remote_router(session));
  if(isExpectingClient)
    job->hook = &llarp_router::on_verify_client_rc;
  else
    job->hook = &llarp_router::on_verify_server_rc;

  llarp_nodedb_async_verify(job);
}

void
llarp_router::Run()
{
  // zero out router contact
  llarp::Zero(&rc, sizeof(llarp_rc));
  // fill our address list
  rc.addrs = llarp_ai_list_new();
  for(auto link : inboundLinks)
  {
    llarp_ai addr;
    link->get_our_address(link, &addr);
    llarp_ai_list_pushback(rc.addrs, &addr);
  };
  // set public encryption key
  llarp_rc_set_pubenckey(&rc, llarp::seckey_topublic(encryption));

  char ftmp[68] = {0};
  const char *hexKey = llarp::HexEncode< llarp::PubKey,
                                         decltype(ftmp) >(llarp::seckey_topublic(encryption),
                                                          ftmp);
  llarp::Info("Your Encryption pubkey ", hexKey);
  // set public signing key
  llarp_rc_set_pubsigkey(&rc, llarp::seckey_topublic(identity));
  hexKey = llarp::HexEncode< llarp::PubKey,
                             decltype(ftmp) >(llarp::seckey_topublic(identity),
                                              ftmp);
  llarp::Info("Your Identity pubkey ", hexKey);

  llarp_rc_sign(&crypto, identity, &rc);

  if(!SaveRC())
  {
    return;
  }

  llarp::Debug("starting outbound link");
  if(!outboundLink->start_link(outboundLink, logic))
  {
    llarp::Warn("outbound link failed to start");
  }

  int IBLinksStarted = 0;

  // start links
  for(auto link : inboundLinks)
  {
    if(link->start_link(link, logic))
    {
      llarp::Debug("Link ", link->name(), " started");
      IBLinksStarted++;
    }
    else
      llarp::Warn("Link ", link->name(), " failed to start");
  }

  if(IBLinksStarted > 0)
  {
    // initialize as service node
    InitServiceNode();
    // immediate connect all for service node
    auto delay = rand() % 100;
    llarp_logic_call_later(logic, {static_cast<uint64_t>(delay), this, &ConnectAll});
  }
  else
  {
    // delayed connect all for clients
    auto delay = ((rand() % 10) * 500) + 1000;
    llarp_logic_call_later(logic, {static_cast<uint64_t>(delay), this, &ConnectAll});
  }

  llarp::PubKey ourPubkey = pubkey();
  llarp::Info("starting dht context as ", ourPubkey);
  llarp_dht_context_start(dht, ourPubkey);

  ScheduleTicker(1000);
}

void
llarp_router::InitServiceNode()
{
  llarp::Info("accepting transit traffic");
  paths.AllowTransit();
  llarp_dht_allow_transit(dht);
}

void
llarp_router::ConnectAll(void *user, uint64_t orig, uint64_t left)
{
  if(left)
    return;
  llarp_router *self = static_cast< llarp_router * >(user);
  for(const auto &itr : self->connect)
  {
    llarp::Info("connecting to node ", itr.first);
    self->try_connect(itr.second);
  }
}
bool
llarp_router::InitOutboundLink()
{
  if(outboundLink)
    return true;
  auto link = new llarp_link;
  llarp::Zero(link, sizeof(llarp_link));

  llarp_iwp_args args = {
      .crypto       = &crypto,
      .logic        = logic,
      .cryptoworker = tp,
      .router       = this,
      .keyfile      = transport_keyfile.c_str(),
  };
  auto afs = {AF_INET, AF_INET6};
  iwp_link_init(link, args);
  if(llarp_link_initialized(link))
  {
    llarp::Info("outbound link initialized");
    for(auto af : afs)
    {
      if(link->configure(link, netloop, "*", af, 0))
      {
        outboundLink = link;
        llarp::Info("outbound link ready");
        return true;
      }
    }
  }
  delete link;
  llarp::Error("failed to initialize outbound link");
  return false;
}

bool
llarp_router::HasPendingConnectJob(const llarp::RouterID &remote)
{
  return pendingEstablishJobs.find(remote) != pendingEstablishJobs.end();
}

extern "C" {
struct llarp_router *
llarp_init_router(struct llarp_threadpool *tp, struct llarp_ev_loop *netloop,
                  struct llarp_logic *logic)
{
  llarp_router *router = new llarp_router();
  if(router)
  {
    router->netloop = netloop;
    router->tp      = tp;
    router->logic   = logic;
    // TODO: make disk io threadpool count configurable
#ifdef TESTNET
    router->disk = tp;
#else
    router->disk = llarp_init_threadpool(1, "llarp-diskio");
#endif
    llarp_crypto_libsodium_init(&router->crypto);
  }
  return router;
}

bool
llarp_configure_router(struct llarp_router *router, struct llarp_config *conf)
{
  llarp_config_iterator iter;
  iter.user  = router;
  iter.visit = llarp::router_iter_config;
  llarp_config_iter(conf, &iter);
  if(!router->InitOutboundLink())
    return false;
  if(!router->Ready())
  {
    return false;
  }
  return router->EnsureIdentity();
}

void
llarp_run_router(struct llarp_router *router, struct llarp_nodedb *nodedb)
{
  router->nodedb = nodedb;
  router->Run();
}

bool
llarp_router_try_connect(struct llarp_router *router, struct llarp_rc *remote,
                         uint16_t numretries)
{
  // do  we already have a pending job for this remote?
  if(router->HasPendingConnectJob(remote->pubkey))
    return false;
  // try first address only
  llarp_ai addr;
  if(llarp_ai_list_index(remote->addrs, 0, &addr))
  {
    auto link = router->outboundLink;
    auto itr  = router->pendingEstablishJobs.emplace(
        std::make_pair(remote->pubkey, llarp_link_establish_job()));
    auto job = &itr.first->second;
    llarp_ai_copy(&job->ai, &addr);
    memcpy(job->pubkey, remote->pubkey, PUBKEYSIZE);
    job->retries = numretries;
    job->timeout = 10000;
    job->result  = &llarp_router::on_try_connect_result;
    // give router as user pointer
    job->user = router;
    // try establishing
    link->try_establish(link, job);
    return true;
  }
  return false;
}

void
llarp_rc_clear(struct llarp_rc *rc)
{
  // zero out router contact
  llarp::Zero(rc, sizeof(llarp_rc));
}

<<<<<<< HEAD
  void
  llarp_rc_set_pubenckey(struct llarp_rc *rc, const uint8_t *pubenckey)
  {
    // set public encryption key
    memcpy(rc->enckey, pubenckey, PUBKEYSIZE);
  }

  void
  llarp_rc_set_pubsigkey(struct llarp_rc *rc, const uint8_t *pubsigkey)
  {
    // set public signing key
    memcpy(rc->pubkey, pubsigkey, PUBKEYSIZE);
  }

  void
  llarp_rc_set_pubkey(struct llarp_rc *rc, const uint8_t *pubenckey,
                      const uint8_t *pubsigkey)
  {
    // set public encryption key
    llarp_rc_set_pubenckey(rc, pubenckey);
    // set public signing key
    llarp_rc_set_pubsigkey(rc, pubsigkey);
  }


  struct llarp_rc *
  llarp_rc_read(const char *fpath)
  {
    fs::path our_rc_file(fpath);
    std::error_code ec;
    if(!fs::exists(our_rc_file, ec))
    {
      printf("File[%s] not found\n", fpath);
      return 0;
    }
    std::ifstream f(our_rc_file, std::ios::binary);
    if(!f.is_open())
    {
      printf("Can't open file [%s]\n", fpath);
      return 0;
    }
    byte_t tmp[MAX_RC_SIZE];
    llarp_buffer_t buf = llarp::StackBuffer< decltype(tmp) >(tmp);
    f.seekg(0, std::ios::end);
    size_t sz = f.tellg();
    f.seekg(0, std::ios::beg);

    if(sz > buf.sz)
      return 0;

    f.read((char *)buf.base, sz);
    //printf("contents[%s]\n", tmpc);
    llarp_rc *rc = new llarp_rc;
    llarp::Zero(rc, sizeof(llarp_rc));
    if(!llarp_rc_bdecode(rc, &buf))
    {
      printf("Can't decode [%s]\n", fpath);
      return 0;
    }
    return rc;
  }


  bool
  llarp_rc_write(struct llarp_rc *rc, const char *fpath)
=======
bool
llarp_rc_addr_list_iter(struct llarp_ai_list_iter *iter, struct llarp_ai *ai)
{
  struct llarp_rc *rc = (llarp_rc *)iter->user;
  llarp_ai_list_pushback(rc->addrs, ai);
  return true;
}

void
llarp_rc_set_addrs(struct llarp_rc *rc, struct llarp_alloc *mem,
                   struct llarp_ai_list *addr)
{
  rc->addrs = llarp_ai_list_new();
  struct llarp_ai_list_iter ai_itr;
  ai_itr.user  = rc;
  ai_itr.visit = &llarp_rc_addr_list_iter;
  llarp_ai_list_iterate(addr, &ai_itr);
}

void
llarp_rc_set_pubkey(struct llarp_rc *rc, const uint8_t *pubkey)
{
  // set public key
  memcpy(rc->pubkey, pubkey, 32);
}

bool
llarp_findOrCreateIdentity(llarp_crypto *crypto, const char *fpath,
                           byte_t *secretkey)
{
  llarp::Debug("find or create ", fpath);
  fs::path path(fpath);
  std::error_code ec;
  if(!fs::exists(path, ec))
  {
    llarp::Info("regenerated identity key");
    crypto->identity_keygen(secretkey);
    std::ofstream f(path, std::ios::binary);
    if(f.is_open())
    {
      f.write((char *)secretkey, SECKEYSIZE);
    }
  }
  std::ifstream f(path, std::ios::binary);
  if(f.is_open())
>>>>>>> cd0dc72e
  {
    f.read((char *)secretkey, SECKEYSIZE);
    return true;
  }
  llarp::Info("failed to get identity key");
  return false;
}

bool
llarp_rc_write(struct llarp_rc *rc, const char *fpath)
{
  fs::path our_rc_file(fpath);
  byte_t tmp[MAX_RC_SIZE];
  auto buf = llarp::StackBuffer< decltype(tmp) >(tmp);

  if(llarp_rc_bencode(rc, &buf))
  {
    std::ofstream f(our_rc_file, std::ios::binary);
    if(f.is_open())
    {
      f.write((char *)buf.base, buf.cur - buf.base);
      return true;
    }
  }
  return false;
}

void
llarp_rc_sign(llarp_crypto *crypto, const byte_t *seckey, struct llarp_rc *rc)
{
  byte_t buf[MAX_RC_SIZE];
  auto signbuf = llarp::StackBuffer< decltype(buf) >(buf);
  // zero out previous signature
  llarp::Zero(rc->signature, sizeof(rc->signature));
  // encode
  if(llarp_rc_bencode(rc, &signbuf))
  {
    // sign
    signbuf.sz = signbuf.cur - signbuf.base;
    crypto->sign(rc->signature, seckey, signbuf);
  }
}

void
llarp_stop_router(struct llarp_router *router)
{
  if(router)
    router->Close();
}

void
llarp_router_iterate_links(struct llarp_router *router,
                           struct llarp_router_link_iter i)
{
  for(auto link : router->inboundLinks)
    if(!i.visit(&i, router, link))
      return;
  i.visit(&i, router, router->outboundLink);
}

<<<<<<< HEAD
  bool
  llarp_findOrCreateIdentity(llarp_crypto *crypto, const char *fpath,
                             byte_t *secretkey)
  {
    llarp::Debug("find or create ", fpath);
    fs::path path(fpath);
    std::error_code ec;
    if(!fs::exists(path, ec))
    {
      llarp::Info("generating new identity key");
      crypto->identity_keygen(secretkey);
      std::ofstream f(path, std::ios::binary);
      if(f.is_open())
      {
        f.write((char *)secretkey, SECKEYSIZE);
      }
    }
    std::ifstream f(path, std::ios::binary);
    if(f.is_open())
    {
      f.read((char *)secretkey, SECKEYSIZE);
      return true;
    }
    llarp::Info("failed to get identity key");
    return false;
  }

  void
  llarp_router_override_path_selection(struct llarp_router *router,
                                       llarp_pathbuilder_select_hop_func func)
=======
void
llarp_free_router(struct llarp_router **router)
{
  if(*router)
>>>>>>> cd0dc72e
  {
    delete *router;
  }
<<<<<<< HEAD

} // end extern C

// C++ ...
bool
llarp_findOrCreateEncryption(llarp_crypto *crypto, const char *fpath,
                           llarp::SecretKey *encryption)
{
  llarp::Debug("find or create ", fpath);
  fs::path path(fpath);
  std::error_code ec;
  if(!fs::exists(path, ec))
  {
    llarp::Info("generating new encryption key");
    crypto->encryption_keygen(*encryption);
    std::ofstream f(path, std::ios::binary);
    if(f.is_open())
    {
      f.write((char *)encryption, SECKEYSIZE);
    }
  }
  std::ifstream f(path, std::ios::binary);
  if(f.is_open())
  {
    f.read((char *)encryption, SECKEYSIZE);
    return true;
  }
  llarp::Info("failed to get encryption key");
  return false;
=======
  *router = nullptr;
}

void
llarp_router_override_path_selection(struct llarp_router *router,
                                     llarp_pathbuilder_select_hop_func func)
{
  if(func)
    router->selectHopFunc = func;
}
>>>>>>> cd0dc72e
}

namespace llarp
{
  void
  router_iter_config(llarp_config_iterator *iter, const char *section,
                     const char *key, const char *val)
  {
    llarp_router *self = static_cast< llarp_router * >(iter->user);
    int af;
    uint16_t proto;
    if(StrEq(val, "eth"))
    {
#ifdef AF_LINK
      af = AF_LINK;
#endif
#ifdef AF_PACKET
      af = AF_PACKET;
#endif
      proto = LLARP_ETH_PROTO;
    }
    else
    {
      // try IPv4 first
      af    = AF_INET;
      proto = std::atoi(val);
    }

    struct llarp_link *link = nullptr;
    if(StrEq(section, "bind"))
    {
      if(!StrEq(key, "*"))
      {
        link = new llarp_link;
        llarp::Zero(link, sizeof(llarp_link));

        llarp_iwp_args args = {
            .crypto       = &self->crypto,
            .logic        = self->logic,
            .cryptoworker = self->tp,
            .router       = self,
            .keyfile      = self->transport_keyfile.c_str(),
        };
        iwp_link_init(link, args);
        if(llarp_link_initialized(link))
        {
          llarp::Info("link ", key, " initialized");
          if(link->configure(link, self->netloop, key, af, proto))
          {
            self->AddInboundLink(link);
            return;
          }
          if(af == AF_INET6)
          {
            // we failed to configure IPv6
            // try IPv4
            llarp::Info("link ", key, " failed to configure IPv6, trying IPv4");
            af = AF_INET;
            if(link->configure(link, self->netloop, key, af, proto))
            {
              self->AddInboundLink(link);
              return;
            }
          }
        }
      }
      llarp::Error("link ", key, " failed to configure");
    }
    else if(StrEq(section, "connect"))
    {
      self->connect[key] = val;
    }
    else if(StrEq(section, "router"))
    {
      if(StrEq(key, "encryption-privkey"))
      {
        self->encryption_keyfile = val;
      }
      if(StrEq(key, "contact-file"))
      {
        self->our_rc_file = val;
      }
      if(StrEq(key, "transport-privkey"))
      {
        self->transport_keyfile = val;
      }
      if(StrEq(key, "ident-privkey"))
      {
        self->ident_keyfile = val;
      }
    }
  }

}  // namespace llarp<|MERGE_RESOLUTION|>--- conflicted
+++ resolved
@@ -798,73 +798,67 @@
   llarp::Zero(rc, sizeof(llarp_rc));
 }
 
-<<<<<<< HEAD
-  void
-  llarp_rc_set_pubenckey(struct llarp_rc *rc, const uint8_t *pubenckey)
-  {
-    // set public encryption key
-    memcpy(rc->enckey, pubenckey, PUBKEYSIZE);
-  }
-
-  void
-  llarp_rc_set_pubsigkey(struct llarp_rc *rc, const uint8_t *pubsigkey)
-  {
-    // set public signing key
-    memcpy(rc->pubkey, pubsigkey, PUBKEYSIZE);
-  }
-
-  void
-  llarp_rc_set_pubkey(struct llarp_rc *rc, const uint8_t *pubenckey,
-                      const uint8_t *pubsigkey)
-  {
-    // set public encryption key
-    llarp_rc_set_pubenckey(rc, pubenckey);
-    // set public signing key
-    llarp_rc_set_pubsigkey(rc, pubsigkey);
-  }
-
-
-  struct llarp_rc *
-  llarp_rc_read(const char *fpath)
-  {
-    fs::path our_rc_file(fpath);
-    std::error_code ec;
-    if(!fs::exists(our_rc_file, ec))
-    {
-      printf("File[%s] not found\n", fpath);
-      return 0;
-    }
-    std::ifstream f(our_rc_file, std::ios::binary);
-    if(!f.is_open())
-    {
-      printf("Can't open file [%s]\n", fpath);
-      return 0;
-    }
-    byte_t tmp[MAX_RC_SIZE];
-    llarp_buffer_t buf = llarp::StackBuffer< decltype(tmp) >(tmp);
-    f.seekg(0, std::ios::end);
-    size_t sz = f.tellg();
-    f.seekg(0, std::ios::beg);
-
-    if(sz > buf.sz)
-      return 0;
-
-    f.read((char *)buf.base, sz);
-    //printf("contents[%s]\n", tmpc);
-    llarp_rc *rc = new llarp_rc;
-    llarp::Zero(rc, sizeof(llarp_rc));
-    if(!llarp_rc_bdecode(rc, &buf))
-    {
-      printf("Can't decode [%s]\n", fpath);
-      return 0;
-    }
-    return rc;
-  }
-
-
-  bool
-  llarp_rc_write(struct llarp_rc *rc, const char *fpath)
-=======
+void
+llarp_rc_set_pubenckey(struct llarp_rc *rc, const uint8_t *pubenckey)
+{
+  // set public encryption key
+  memcpy(rc->enckey, pubenckey, PUBKEYSIZE);
+}
+
+void
+llarp_rc_set_pubsigkey(struct llarp_rc *rc, const uint8_t *pubsigkey)
+{
+  // set public signing key
+  memcpy(rc->pubkey, pubsigkey, PUBKEYSIZE);
+}
+
+void
+llarp_rc_set_pubkey(struct llarp_rc *rc, const uint8_t *pubenckey,
+                    const uint8_t *pubsigkey)
+{
+  // set public encryption key
+  llarp_rc_set_pubenckey(rc, pubenckey);
+  // set public signing key
+  llarp_rc_set_pubsigkey(rc, pubsigkey);
+}
+
+struct llarp_rc *
+llarp_rc_read(const char *fpath)
+{
+  fs::path our_rc_file(fpath);
+  std::error_code ec;
+  if(!fs::exists(our_rc_file, ec))
+  {
+    printf("File[%s] not found\n", fpath);
+    return 0;
+  }
+  std::ifstream f(our_rc_file, std::ios::binary);
+  if(!f.is_open())
+  {
+    printf("Can't open file [%s]\n", fpath);
+    return 0;
+  }
+  byte_t tmp[MAX_RC_SIZE];
+  llarp_buffer_t buf = llarp::StackBuffer< decltype(tmp) >(tmp);
+  f.seekg(0, std::ios::end);
+  size_t sz = f.tellg();
+  f.seekg(0, std::ios::beg);
+
+  if(sz > buf.sz)
+    return 0;
+
+  f.read((char *)buf.base, sz);
+  //printf("contents[%s]\n", tmpc);
+  llarp_rc *rc = new llarp_rc;
+  llarp::Zero(rc, sizeof(llarp_rc));
+  if(!llarp_rc_bdecode(rc, &buf))
+  {
+    printf("Can't decode [%s]\n", fpath);
+    return 0;
+  }
+  return rc;
+}
+
 bool
 llarp_rc_addr_list_iter(struct llarp_ai_list_iter *iter, struct llarp_ai *ai)
 {
@@ -882,41 +876,6 @@
   ai_itr.user  = rc;
   ai_itr.visit = &llarp_rc_addr_list_iter;
   llarp_ai_list_iterate(addr, &ai_itr);
-}
-
-void
-llarp_rc_set_pubkey(struct llarp_rc *rc, const uint8_t *pubkey)
-{
-  // set public key
-  memcpy(rc->pubkey, pubkey, 32);
-}
-
-bool
-llarp_findOrCreateIdentity(llarp_crypto *crypto, const char *fpath,
-                           byte_t *secretkey)
-{
-  llarp::Debug("find or create ", fpath);
-  fs::path path(fpath);
-  std::error_code ec;
-  if(!fs::exists(path, ec))
-  {
-    llarp::Info("regenerated identity key");
-    crypto->identity_keygen(secretkey);
-    std::ofstream f(path, std::ios::binary);
-    if(f.is_open())
-    {
-      f.write((char *)secretkey, SECKEYSIZE);
-    }
-  }
-  std::ifstream f(path, std::ios::binary);
-  if(f.is_open())
->>>>>>> cd0dc72e
-  {
-    f.read((char *)secretkey, SECKEYSIZE);
-    return true;
-  }
-  llarp::Info("failed to get identity key");
-  return false;
 }
 
 bool
@@ -971,60 +930,63 @@
   i.visit(&i, router, router->outboundLink);
 }
 
-<<<<<<< HEAD
-  bool
-  llarp_findOrCreateIdentity(llarp_crypto *crypto, const char *fpath,
-                             byte_t *secretkey)
-  {
-    llarp::Debug("find or create ", fpath);
-    fs::path path(fpath);
-    std::error_code ec;
-    if(!fs::exists(path, ec))
-    {
-      llarp::Info("generating new identity key");
-      crypto->identity_keygen(secretkey);
-      std::ofstream f(path, std::ios::binary);
-      if(f.is_open())
-      {
-        f.write((char *)secretkey, SECKEYSIZE);
-      }
-    }
-    std::ifstream f(path, std::ios::binary);
-    if(f.is_open())
-    {
-      f.read((char *)secretkey, SECKEYSIZE);
-      return true;
-    }
-    llarp::Info("failed to get identity key");
-    return false;
-  }
-
-  void
-  llarp_router_override_path_selection(struct llarp_router *router,
-                                       llarp_pathbuilder_select_hop_func func)
-=======
 void
 llarp_free_router(struct llarp_router **router)
 {
   if(*router)
->>>>>>> cd0dc72e
   {
     delete *router;
   }
-<<<<<<< HEAD
-
-} // end extern C
-
-// C++ ...
-bool
-llarp_findOrCreateEncryption(llarp_crypto *crypto, const char *fpath,
-                           llarp::SecretKey *encryption)
+  *router = nullptr;
+}
+
+void
+llarp_router_override_path_selection(struct llarp_router *router,
+                                     llarp_pathbuilder_select_hop_func func)
+{
+  if(func)
+    router->selectHopFunc = func;
+}
+
+bool
+llarp_findOrCreateIdentity(llarp_crypto *crypto, const char *fpath,
+                           byte_t *secretkey)
 {
   llarp::Debug("find or create ", fpath);
   fs::path path(fpath);
   std::error_code ec;
   if(!fs::exists(path, ec))
   {
+    llarp::Info("generating new identity key");
+    crypto->identity_keygen(secretkey);
+    std::ofstream f(path, std::ios::binary);
+    if(f.is_open())
+    {
+      f.write((char *)secretkey, SECKEYSIZE);
+    }
+  }
+  std::ifstream f(path, std::ios::binary);
+  if(f.is_open())
+  {
+    f.read((char *)secretkey, SECKEYSIZE);
+    return true;
+  }
+  llarp::Info("failed to get identity key");
+  return false;
+}
+
+} // end extern C
+
+// C++ ...
+bool
+llarp_findOrCreateEncryption(llarp_crypto *crypto, const char *fpath,
+                           llarp::SecretKey *encryption)
+{
+  llarp::Debug("find or create ", fpath);
+  fs::path path(fpath);
+  std::error_code ec;
+  if(!fs::exists(path, ec))
+  {
     llarp::Info("generating new encryption key");
     crypto->encryption_keygen(*encryption);
     std::ofstream f(path, std::ios::binary);
@@ -1041,18 +1003,6 @@
   }
   llarp::Info("failed to get encryption key");
   return false;
-=======
-  *router = nullptr;
-}
-
-void
-llarp_router_override_path_selection(struct llarp_router *router,
-                                     llarp_pathbuilder_select_hop_func func)
-{
-  if(func)
-    router->selectHopFunc = func;
-}
->>>>>>> cd0dc72e
 }
 
 namespace llarp
