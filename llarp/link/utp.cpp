#include <link/utp.hpp>

#include <crypto/crypto.hpp>
#include <link/server.hpp>
#include <messages/discard.hpp>
#include <messages/link_intro.hpp>
#include <router/abstractrouter.hpp>
#include <util/buffer.hpp>
#include <util/endian.hpp>

#ifdef __linux__
#include <linux/errqueue.h>
#include <netinet/ip_icmp.h>
#endif

#ifdef _WIN32
#include <winsock2.h>
#include <ws2tcpip.h>
#include <wspiapi.h>
#endif

#ifndef IP_DONTFRAGMENT
#define IP_DONTFRAGMENT IP_DONTFRAG
#endif

#include <link/utp_internal.hpp>

namespace llarp
{
  namespace utp
  {
    using namespace std::placeholders;

    bool
    InboundMessage::IsExpired(llarp_time_t now) const
    {
      return now > lastActive && now - lastActive >= 2000;
    }

    bool
    InboundMessage::AppendData(const byte_t* ptr, uint16_t sz)
    {
      if(llarp_buffer_size_left(buffer) < sz)
        return false;
      memcpy(buffer.cur, ptr, sz);
      buffer.cur += sz;
      return true;
    }

    void
    Session::OnLinkEstablished(LinkLayer* p)
    {
      parent = p;
      EnterState(eLinkEstablished);
      LogDebug("link established with ", remoteAddr);
    }

    Crypto*
    Session::OurCrypto()
    {
      return parent->OurCrypto();
    }

    Crypto*
    LinkLayer::OurCrypto()
    {
      return _crypto;
    }

    /// pump tx queue
    void
    Session::PumpWrite()
    {
      if(!sock)
        return;
      ssize_t expect = 0;
      std::vector< utp_iovec > vecs;
      for(const auto& vec : vecq)
      {
        expect += vec.iov_len;
        vecs.push_back(vec);
      }
      if(expect)
      {
        ssize_t s = utp_writev(sock, vecs.data(), vecs.size());

        while(s > static_cast< ssize_t >(vecq.front().iov_len))
        {
          s -= vecq.front().iov_len;
          vecq.pop_front();
          sendq.pop_front();
        }
        if(vecq.size())
        {
          auto& front = vecq.front();
          front.iov_len -= s;
          front.iov_base = ((byte_t*)front.iov_base) + s;
        }
      }
    }

    /// prune expired inbound messages
    void
    Session::PruneInboundMessages(llarp_time_t now)
    {
      auto itr = m_RecvMsgs.begin();
      while(itr != m_RecvMsgs.end())
      {
        if(itr->second.IsExpired(now))
          itr = m_RecvMsgs.erase(itr);
        else
          ++itr;
      }
    }

    void
    Session::Connect()
    {
      utp_connect(sock, remoteAddr, remoteAddr.SockLen());
      EnterState(eConnecting);
    }

    void
    Session::OutboundLinkEstablished(LinkLayer* p)
    {
      OnLinkEstablished(p);
      OutboundHandshake();
    }

    bool
    Session::DoKeyExchange(transport_dh_func dh, SharedSecret& K,
                           const KeyExchangeNonce& n, const PubKey& other,
                           const SecretKey& secret)
    {
      ShortHash t_h;
      static constexpr size_t TMP_SIZE = 64;
      static_assert(SharedSecret::SIZE + KeyExchangeNonce::SIZE == TMP_SIZE,
                    "Invalid sizes");

      AlignedBuffer< TMP_SIZE > tmp;
      std::copy(K.begin(), K.end(), tmp.begin());
      std::copy(n.begin(), n.end(), tmp.begin() + K.size());
      // t_h = HS(K + L.n)
      if(!OurCrypto()->shorthash(t_h, llarp_buffer_t(tmp)))
      {
        LogError("failed to mix key to ", remoteAddr);
        return false;
      }

      // K = TKE(a.p, B_a.e, sk, t_h)
      if(!dh(K, other, secret, t_h))
      {
        LogError("key exchange with ", other, " failed");
        return false;
      }
      LogDebug("keys mixed with session to ", remoteAddr);
      return true;
    }

    bool
    Session::MutateKey(SharedSecret& K, const AlignedBuffer< 24 >& A)
    {
      AlignedBuffer< 56 > tmp;
      llarp_buffer_t buf{tmp};
      std::copy(K.begin(), K.end(), buf.cur);
      buf.cur += K.size();
      std::copy(A.begin(), A.end(), buf.cur);
      buf.cur = buf.base;
      return OurCrypto()->shorthash(K, buf);
    }

    void
    Session::TickImpl(llarp_time_t now)
    {
      PruneInboundMessages(now);
    }

    /// low level read
    bool
    Session::Recv(const byte_t* buf, size_t sz)
    {
      // mark we are alive
      Alive();
      size_t s = sz;
      // process leftovers
      if(recvBufOffset)
      {
        auto left = FragmentBufferSize - recvBufOffset;
        if(s >= left)
        {
          // yes it fills it
          LogDebug("process leftovers, offset=", recvBufOffset, " sz=", s,
                   " left=", left);
          std::copy(buf, buf + left, recvBuf.begin() + recvBufOffset);
          s -= left;
          recvBufOffset = 0;
          buf += left;
          if(!VerifyThenDecrypt(recvBuf.data()))
            return false;
        }
      }
      // process full fragments
      while(s >= FragmentBufferSize)
      {
        recvBufOffset = 0;
        LogDebug("process full sz=", s);
        if(!VerifyThenDecrypt(buf))
          return false;
        buf += FragmentBufferSize;
        s -= FragmentBufferSize;
      }
      if(s)
      {
        // hold onto leftovers
        LogDebug("leftovers sz=", s);
        std::copy(buf, buf + s, recvBuf.begin() + recvBufOffset);
        recvBufOffset += s;
      }
      return true;
    }

    bool
    Session::IsTimedOut(llarp_time_t now) const
    {
      if(state == eClose)
        return true;
      if(now < lastActive)
        return false;
      auto dlt = now - lastActive;
      if(dlt >= sessionTimeout)
      {
        LogDebug("session timeout reached for ", remoteAddr);
        return true;
      }
      return false;
    }

    const PubKey&
    Session::RemotePubKey() const
    {
      return remoteRC.pubkey;
    }

    Addr
    Session::RemoteEndpoint()
    {
      return remoteAddr;
    }

    uint64
    LinkLayer::SendTo(utp_callback_arguments* arg)
    {
      LinkLayer* l =
          static_cast< LinkLayer* >(utp_context_get_userdata(arg->context));
      if(l == nullptr)
        return 0;
      LogDebug("utp_sendto ", Addr(*arg->address), " ", arg->len, " bytes");
      // For whatever reason, the UTP_UDP_DONTFRAG flag is set
      // on the socket itself....which isn't correct and causes
      // winsock (at minimum) to reeee
      // here, we check its value, then set fragmentation the _right_
      // way. Naturally, Linux has its own special procedure.
      // Of course, the flag itself is cleared. -rick
#ifndef _WIN32
      // No practical method of doing this on NetBSD or Darwin
      // without resorting to raw sockets
#if !(__NetBSD__ || __OpenBSD__ || (__APPLE__ && __MACH__))
#ifndef __linux__
      if(arg->flags == 2)
      {
        int val = 1;
        setsockopt(l->m_udp.fd, IPPROTO_IP, IP_DONTFRAGMENT, &val, sizeof(val));
      }
      else
      {
        int val = 0;
        setsockopt(l->m_udp.fd, IPPROTO_IP, IP_DONTFRAGMENT, &val, sizeof(val));
      }
#else
      if(arg->flags == 2)
      {
        int val = IP_PMTUDISC_DO;
        setsockopt(l->m_udp.fd, IPPROTO_IP, IP_MTU_DISCOVER, &val, sizeof(val));
      }
      else
      {
        int val = IP_PMTUDISC_DONT;
        setsockopt(l->m_udp.fd, IPPROTO_IP, IP_MTU_DISCOVER, &val, sizeof(val));
      }
#endif
#endif
      arg->flags = 0;
      if(::sendto(l->m_udp.fd, (char*)arg->buf, arg->len, arg->flags,
                  arg->address, arg->address_len)
             == -1
         && errno)
#else
      if(arg->flags == 2)
      {
        char val = 1;
        setsockopt(l->m_udp.fd, IPPROTO_IP, IP_DONTFRAGMENT, &val, sizeof(val));
      }
      else
      {
        char val = 0;
        setsockopt(l->m_udp.fd, IPPROTO_IP, IP_DONTFRAGMENT, &val, sizeof(val));
      }
      arg->flags = 0;
      if(::sendto(l->m_udp.fd, (char*)arg->buf, arg->len, arg->flags,
                  arg->address, arg->address_len)
         == -1)
#endif
      {
#ifdef _WIN32
        char buf[1024];
        int err = WSAGetLastError();
        FormatMessage(FORMAT_MESSAGE_FROM_SYSTEM, nullptr, err, LANG_NEUTRAL,
                      buf, 1024, nullptr);
        LogError("sendto failed: ", buf);
#else
        LogError("sendto failed: ", strerror(errno));
#endif
      }
      return 0;
    }

    uint64
    LinkLayer::OnError(utp_callback_arguments* arg)
    {
      Session* session = static_cast< Session* >(utp_get_userdata(arg->socket));

      LinkLayer* link =
          static_cast< LinkLayer* >(utp_context_get_userdata(arg->context));

      if(session && link)
      {
        link->HandleTimeout(session);
<<<<<<< HEAD
        LogError(utp_error_code_names[arg->error_code], " via ",
                 session->remoteAddr);
        if(arg->error_code != UTP_ETIMEDOUT)
=======
        llarp::LogError(utp_error_code_names[arg->error_code], " via ",
                        session->remoteAddr);
        if(arg->error_code == UTP_ETIMEDOUT)
          utp_close(arg->socket);
        else
>>>>>>> 03b8f142
          session->Close();
        link->RemovePending(session);
      }
      return 0;
    }

    uint64
    LinkLayer::OnLog(utp_callback_arguments* arg)
    {
      LogDebug(arg->buf);
      return 0;
    }

    LinkLayer::LinkLayer(Crypto* crypto, const SecretKey& routerEncSecret,
                         GetRCFunc getrc, LinkMessageHandler h,
                         SignBufferFunc sign,
                         SessionEstablishedHandler established,
                         SessionRenegotiateHandler reneg,
                         TimeoutHandler timeout, SessionClosedHandler closed)
        : ILinkLayer(routerEncSecret, getrc, h, sign, established, reneg,
                     timeout, closed)
    {
      _crypto  = crypto;
      _utp_ctx = utp_init(2);
      utp_context_set_userdata(_utp_ctx, this);
      utp_set_callback(_utp_ctx, UTP_SENDTO, &LinkLayer::SendTo);
      utp_set_callback(_utp_ctx, UTP_ON_ACCEPT, &LinkLayer::OnAccept);
      utp_set_callback(_utp_ctx, UTP_ON_STATE_CHANGE,
                       &LinkLayer::OnStateChange);
      utp_set_callback(_utp_ctx, UTP_ON_READ, &LinkLayer::OnRead);
      utp_set_callback(_utp_ctx, UTP_ON_ERROR, &LinkLayer::OnError);
      utp_set_callback(_utp_ctx, UTP_LOG, &LinkLayer::OnLog);
      utp_context_set_option(_utp_ctx, UTP_LOG_NORMAL, 1);
      utp_context_set_option(_utp_ctx, UTP_LOG_MTU, 1);
      utp_context_set_option(_utp_ctx, UTP_LOG_DEBUG, 1);
      utp_context_set_option(_utp_ctx, UTP_SNDBUF, MAX_LINK_MSG_SIZE * 16);
      utp_context_set_option(_utp_ctx, UTP_RCVBUF, MAX_LINK_MSG_SIZE * 64);
    }

    LinkLayer::~LinkLayer()
    {
      utp_destroy(_utp_ctx);
    }

    uint16_t
    LinkLayer::Rank() const
    {
      return 1;
    }

    void
    LinkLayer::RecvFrom(const Addr& from, const void* buf, size_t sz)
    {
      utp_process_udp(_utp_ctx, (const byte_t*)buf, sz, from, from.SockLen());
    }

#ifdef __linux__
    void
    LinkLayer::ProcessICMP()
    {
      do
      {
        byte_t vec_buf[4096], ancillary_buf[4096];
        struct iovec iov = {vec_buf, sizeof(vec_buf)};
        struct sockaddr_in remote;
        struct msghdr msg;
        ssize_t len;
        struct cmsghdr* cmsg;
        struct sock_extended_err* e;
        struct sockaddr* icmp_addr;
        struct sockaddr_in* icmp_sin;

        memset(&msg, 0, sizeof(msg));

        msg.msg_name       = &remote;
        msg.msg_namelen    = sizeof(remote);
        msg.msg_iov        = &iov;
        msg.msg_iovlen     = 1;
        msg.msg_flags      = 0;
        msg.msg_control    = ancillary_buf;
        msg.msg_controllen = sizeof(ancillary_buf);

        len = recvmsg(m_udp.fd, &msg, MSG_ERRQUEUE | MSG_DONTWAIT);
        if(len < 0)
        {
          if(errno == EAGAIN || errno == EWOULDBLOCK)
            errno = 0;
          else
            LogError("failed to read icmp for utp ", strerror(errno));
          return;
        }

        for(cmsg = CMSG_FIRSTHDR(&msg); cmsg; cmsg = CMSG_NXTHDR(&msg, cmsg))
        {
          if(cmsg->cmsg_type != IP_RECVERR)
          {
            continue;
          }
          if(cmsg->cmsg_level != SOL_IP)
          {
            continue;
          }
          e = (struct sock_extended_err*)CMSG_DATA(cmsg);
          if(!e)
            continue;
          if(e->ee_origin != SO_EE_ORIGIN_ICMP)
          {
            continue;
          }
          icmp_addr = (struct sockaddr*)SO_EE_OFFENDER(e);
          icmp_sin  = (struct sockaddr_in*)icmp_addr;
          if(icmp_sin->sin_port != 0)
          {
            continue;
          }
          if(e->ee_type == 3 && e->ee_code == 4)
          {
            utp_process_icmp_fragmentation(_utp_ctx, vec_buf, len,
                                           (struct sockaddr*)&remote,
                                           sizeof(remote), e->ee_info);
          }
          else
          {
            utp_process_icmp_error(_utp_ctx, vec_buf, len,
                                   (struct sockaddr*)&remote, sizeof(remote));
          }
        }
      } while(true);
    }
#endif

    void
    LinkLayer::Pump()
    {
      utp_issue_deferred_acks(_utp_ctx);
#ifdef __linux__
      ProcessICMP();
#endif
      std::set< RouterID > sessions;
      {
        Lock l(m_AuthedLinksMutex);
        auto itr = m_AuthedLinks.begin();
        while(itr != m_AuthedLinks.end())
        {
          sessions.insert(itr->first);
          ++itr;
        }
      }
      ILinkLayer::Pump();
      {
        Lock l(m_AuthedLinksMutex);
        for(const auto& pk : sessions)
        {
          if(m_AuthedLinks.count(pk) == 0)
          {
            // all sessions were removed
            SessionClosed(pk);
          }
        }
      }
    }

    void
    LinkLayer::Stop()
    {
      ForEachSession([](ILinkSession* s) { s->SendClose(); });
    }

    bool
    LinkLayer::KeyGen(SecretKey& k)
    {
      OurCrypto()->encryption_keygen(k);
      return true;
    }

    void
    LinkLayer::Tick(llarp_time_t now)
    {
      utp_check_timeouts(_utp_ctx);
      ILinkLayer::Tick(now);
    }

    utp_socket*
    LinkLayer::NewSocket()
    {
      return utp_create_socket(_utp_ctx);
    }

    const char*
    LinkLayer::Name() const
    {
      return "utp";
    }

    std::unique_ptr< ILinkLayer >
    NewServer(Crypto* crypto, const SecretKey& routerEncSecret, GetRCFunc getrc,
              LinkMessageHandler h, SessionEstablishedHandler est,
              SessionRenegotiateHandler reneg, SignBufferFunc sign,
              TimeoutHandler timeout, SessionClosedHandler closed)
    {
      return std::unique_ptr< ILinkLayer >(
          new LinkLayer(crypto, routerEncSecret, getrc, h, sign, est, reneg,
                        timeout, closed));
    }

    std::unique_ptr< ILinkLayer >
    NewServerFromRouter(AbstractRouter* r)
    {
      using namespace std::placeholders;
      return NewServer(
          r->crypto(), r->encryption(), std::bind(&AbstractRouter::rc, r),
          std::bind(&AbstractRouter::HandleRecvLinkMessageBuffer, r, _1, _2),
          std::bind(&AbstractRouter::OnSessionEstablished, r, _1),
          std::bind(&AbstractRouter::CheckRenegotiateValid, r, _1, _2),
          std::bind(&AbstractRouter::Sign, r, _1, _2),
          std::bind(&AbstractRouter::OnConnectTimeout, r, _1),
          std::bind(&AbstractRouter::SessionClosed, r, _1));
    }

    /// base constructor
    Session::Session(LinkLayer* p)
    {
      m_NextTXMsgID = 0;
      m_NextRXMsgID = 0;
      parent        = p;
      remoteTransportPubKey.Zero();

      SendQueueBacklog = [&]() -> size_t { return sendq.size(); };

      SendKeepAlive = [&]() -> bool {
        auto now = parent->Now();
        if(sendq.size() == 0 && state == eSessionReady && now > lastActive
           && now - lastActive > 5000)
        {
          DiscardMessage msg;
          std::array< byte_t, 128 > tmp;
          llarp_buffer_t buf(tmp);
          if(!msg.BEncode(&buf))
            return false;
          buf.sz  = buf.cur - buf.base;
          buf.cur = buf.base;
          if(!this->QueueWriteBuffers(buf))
            return false;
        }
        return true;
      };
      gotLIM        = false;
      recvBufOffset = 0;
      TimedOut  = std::bind(&Session::IsTimedOut, this, std::placeholders::_1);
      GetPubKey = std::bind(&Session::RemotePubKey, this);
      GetRemoteRC  = [&]() -> RouterContact { return this->remoteRC; };
      GetLinkLayer = std::bind(&Session::GetParent, this);

      lastActive = parent->Now();

      Pump = std::bind(&Session::DoPump, this);
      Tick = std::bind(&Session::TickImpl, this, std::placeholders::_1);
      SendMessageBuffer =
          std::bind(&Session::QueueWriteBuffers, this, std::placeholders::_1);

      IsEstablished = [=]() {
        return this->state == eSessionReady || this->state == eLinkEstablished;
      };

      SendClose          = std::bind(&Session::Close, this);
      GetRemoteEndpoint  = std::bind(&Session::RemoteEndpoint, this);
      RenegotiateSession = std::bind(&Session::Rehandshake, this);
    }

    /// outbound session
    Session::Session(LinkLayer* p, utp_socket* s, const RouterContact& rc,
                     const AddressInfo& addr)
        : Session(p)
    {
      remoteTransportPubKey = addr.pubkey;
      remoteRC              = rc;
      RouterID rid          = remoteRC.pubkey;
      OurCrypto()->shorthash(txKey, llarp_buffer_t(rid));
      rid = p->GetOurRC().pubkey;
      OurCrypto()->shorthash(rxKey, llarp_buffer_t(rid));

      sock = s;
      assert(utp_set_userdata(sock, this) == this);
      assert(s == sock);
      remoteAddr = addr;
      Start      = std::bind(&Session::Connect, this);
      GotLIM = std::bind(&Session::OutboundLIM, this, std::placeholders::_1);
    }

    /// inbound session
    Session::Session(LinkLayer* p, utp_socket* s, const Addr& addr) : Session(p)
    {
      RouterID rid = p->GetOurRC().pubkey;
      OurCrypto()->shorthash(rxKey, llarp_buffer_t(rid));
      remoteRC.Clear();
      sock = s;
      assert(s == sock);
      assert(utp_set_userdata(sock, this) == this);
      remoteAddr = addr;
      Start      = []() {};
      GotLIM     = std::bind(&Session::InboundLIM, this, std::placeholders::_1);
    }

    ILinkLayer*
    Session::GetParent()
    {
      return parent;
    }

    bool
    Session::InboundLIM(const LinkIntroMessage* msg)
    {
      if(gotLIM && remoteRC.pubkey != msg->rc.pubkey)
      {
        Close();
        return false;
      }
      if(!gotLIM)
      {
        remoteRC = msg->rc;
        OurCrypto()->shorthash(txKey, llarp_buffer_t(remoteRC.pubkey));

        if(!DoKeyExchange(std::bind(&Crypto::transport_dh_server, OurCrypto(),
                                    _1, _2, _3, _4),
                          rxKey, msg->N, remoteRC.enckey,
                          parent->TransportSecretKey()))
          return false;

        std::array< byte_t, LinkIntroMessage::MaxSize > tmp;
        llarp_buffer_t buf(tmp);
        LinkIntroMessage replymsg;
        replymsg.rc = parent->GetOurRC();
        if(!replymsg.rc.Verify(OurCrypto(), parent->Now()))
        {
          LogError("our RC is invalid? closing session to", remoteAddr);
          Close();
          return false;
        }
        replymsg.N.Randomize();
        replymsg.P = DefaultLinkSessionLifetime;
        if(!replymsg.Sign(parent->Sign))
        {
          LogError("failed to sign LIM for inbound handshake from ",
                   remoteAddr);
          Close();
          return false;
        }
        // encode
        if(!replymsg.BEncode(&buf))
        {
          LogError("failed to encode LIM for handshake from ", remoteAddr);
          Close();
          return false;
        }
        // rewind
        buf.sz  = buf.cur - buf.base;
        buf.cur = buf.base;
        // send
        if(!SendMessageBuffer(buf))
        {
          LogError("failed to repl to handshake from ", remoteAddr);
          Close();
          return false;
        }
        if(!DoKeyExchange(std::bind(&Crypto::transport_dh_client, OurCrypto(),
                                    _1, _2, _3, _4),
                          txKey, replymsg.N, remoteRC.enckey,
                          parent->RouterEncryptionSecret()))

          return false;
        LogDebug("Sent reply LIM");
        gotLIM = true;
        EnterState(eSessionReady);
        /// future LIM are used for session renegotiation
        GotLIM = std::bind(&Session::GotSessionRenegotiate, this,
                           std::placeholders::_1);
      }
      return true;
    }

    void
    Session::DoPump()
    {
      // pump write queue
      PumpWrite();
      // prune inbound messages
      PruneInboundMessages(parent->Now());
    }

    bool
    Session::QueueWriteBuffers(const llarp_buffer_t& buf)
    {
      if(sendq.size() >= MaxSendQueueSize)
        return false;
      size_t sz      = buf.sz;
      byte_t* ptr    = buf.base;
      uint32_t msgid = m_NextTXMsgID++;
      while(sz)
      {
        uint32_t s = std::min(FragmentBodyPayloadSize, sz);
        if(!EncryptThenHash(ptr, msgid, s, sz - s))
        {
          LogError("EncryptThenHash failed?!");
          return false;
        }
        LogDebug("encrypted ", s, " bytes");
        ptr += s;
        sz -= s;
      }
      return true;
    }

    bool
    Session::OutboundLIM(const LinkIntroMessage* msg)
    {
      if(gotLIM && remoteRC.pubkey != msg->rc.pubkey)
      {
        return false;
      }
      remoteRC = msg->rc;
      gotLIM   = true;

      if(!DoKeyExchange(std::bind(&Crypto::transport_dh_server, OurCrypto(), _1,
                                  _2, _3, _4),
                        rxKey, msg->N, remoteRC.enckey,
                        parent->RouterEncryptionSecret()))
      {
        Close();
        return false;
      }
      EnterState(eSessionReady);
      /// future LIM are used for session renegotiation
      GotLIM = std::bind(&Session::GotSessionRenegotiate, this,
                         std::placeholders::_1);
      return true;
    }

    void
    Session::OutboundHandshake()
    {
      std::array< byte_t, LinkIntroMessage::MaxSize > tmp;
      llarp_buffer_t buf(tmp);
      // build our RC
      LinkIntroMessage msg;
      msg.rc = parent->GetOurRC();
      if(!msg.rc.Verify(OurCrypto(), parent->Now()))
      {
        LogError("our RC is invalid? closing session to", remoteAddr);
        Close();
        return;
      }
      msg.N.Randomize();
      msg.P = DefaultLinkSessionLifetime;
      if(!msg.Sign(parent->Sign))
      {
        LogError("failed to sign LIM for outbound handshake to ", remoteAddr);
        Close();
        return;
      }
      // encode
      if(!msg.BEncode(&buf))
      {
        LogError("failed to encode LIM for handshake to ", remoteAddr);
        Close();
        return;
      }
      // rewind
      buf.sz  = buf.cur - buf.base;
      buf.cur = buf.base;
      // send
      if(!SendMessageBuffer(buf))
      {
        LogError("failed to send handshake to ", remoteAddr);
        Close();
        return;
      }

      if(!DoKeyExchange(std::bind(&Crypto::transport_dh_client, OurCrypto(), _1,
                                  _2, _3, _4),
                        txKey, msg.N, remoteTransportPubKey,
                        parent->RouterEncryptionSecret()))
      {
        LogError("failed to mix keys for outbound session to ", remoteAddr);
        Close();
        return;
      }
    }

    Session::~Session()
    {
      if(sock)
      {
        utp_set_userdata(sock, nullptr);
      }
    }

    ILinkSession*
    LinkLayer::NewOutboundSession(const RouterContact& rc,
                                  const AddressInfo& addr)
    {
      return new Session(this, utp_create_socket(_utp_ctx), rc, addr);
    }

    uint64
    LinkLayer::OnRead(utp_callback_arguments* arg)
    {
      Session* self = static_cast< Session* >(utp_get_userdata(arg->socket));

      if(self)
      {
        if(self->state == Session::eClose)
        {
          return 0;
        }
        if(!self->Recv(arg->buf, arg->len))
        {
          LogDebug("recv fail for ", self->remoteAddr);
          self->Close();
          return 0;
        }
        utp_read_drained(arg->socket);
      }
      else
      {
<<<<<<< HEAD
        LogWarn("utp_socket got data with no underlying session");
=======
        llarp::LogWarn("utp_socket got data with no underlying session");
        utp_shutdown(arg->socket, SHUT_RDWR);
>>>>>>> 03b8f142
        utp_close(arg->socket);
      }
      return 0;
    }

    uint64
    LinkLayer::OnStateChange(utp_callback_arguments* arg)
    {
      LinkLayer* l =
          static_cast< LinkLayer* >(utp_context_get_userdata(arg->context));
      Session* session = static_cast< Session* >(utp_get_userdata(arg->socket));
      if(session)
      {
        if(arg->state == UTP_STATE_CONNECT)
        {
          if(session->state == Session::eClose)
          {
            return 0;
          }
          session->OutboundLinkEstablished(l);
        }
        else if(arg->state == UTP_STATE_WRITABLE)
        {
          session->PumpWrite();
        }
        else if(arg->state == UTP_STATE_EOF)
        {
          LogDebug("got eof from ", session->remoteAddr);
          session->Close();
        }
      }
      return 0;
    }

    uint64
    LinkLayer::OnAccept(utp_callback_arguments* arg)
    {
      LinkLayer* self =
          static_cast< LinkLayer* >(utp_context_get_userdata(arg->context));
      Addr remote(*arg->address);
      LogDebug("utp accepted from ", remote);
      Session* session = new Session(self, arg->socket, remote);
      if(!self->PutSession(session))
      {
        session->Close();
        delete session;
      }
      else
        session->OnLinkEstablished(self);

      return 0;
    }

    bool
    Session::EncryptThenHash(const byte_t* ptr, uint32_t msgid, uint16_t length,
                             uint16_t remaining)

    {
      sendq.emplace_back();
      auto& buf = sendq.back();
      vecq.emplace_back();
      auto& vec    = vecq.back();
      vec.iov_base = buf.data();
      vec.iov_len  = FragmentBufferSize;
      buf.Randomize();
      byte_t* noncePtr = buf.data() + FragmentHashSize;
      byte_t* body     = noncePtr + FragmentNonceSize;
      byte_t* base     = body;
      AlignedBuffer< 24 > A(base);
      // skip inner nonce
      body += A.size();
      // put msgid
      htobe32buf(body, msgid);
      body += sizeof(uint32_t);
      // put length
      htobe16buf(body, length);
      body += sizeof(uint16_t);
      // put remaining
      htobe16buf(body, remaining);
      body += sizeof(uint16_t);
      // put body
      memcpy(body, ptr, length);

      llarp_buffer_t payload(base, base,
                             FragmentBufferSize - FragmentOverheadSize);

      TunnelNonce nonce(noncePtr);

      // encrypt
      if(!OurCrypto()->xchacha20(payload, txKey, nonce))
        return false;

      payload.base = noncePtr;
      payload.cur  = payload.base;
      payload.sz   = FragmentBufferSize - FragmentHashSize;
      // key'd hash
      if(!OurCrypto()->hmac(buf.data(), payload, txKey))
        return false;
      return MutateKey(txKey, A);
    }

    void
    Session::EnterState(State st)
    {
      state = st;
      Alive();
      if(st == eSessionReady)
      {
        parent->MapAddr(remoteRC.pubkey.as_array(), this);
        parent->SessionEstablished(remoteRC);
      }
    }

    bool
    Session::GotSessionRenegotiate(const LinkIntroMessage* msg)
    {
      // check with parent and possibly process and store new rc
      if(!parent->SessionRenegotiate(msg->rc, remoteRC))
      {
        // failed to renegotiate
        Close();
        return false;
      }
      // set remote rc
      remoteRC = msg->rc;
      // recalculate rx key
      return DoKeyExchange(
          std::bind(&Crypto::transport_dh_server, OurCrypto(), _1, _2, _3, _4),
          rxKey, msg->N, remoteRC.enckey, parent->RouterEncryptionSecret());
    }

    bool
    Session::Rehandshake()
    {
      LinkIntroMessage lim;
      lim.rc = parent->GetOurRC();
      lim.N.Randomize();
      lim.P = 60 * 1000 * 10;
      if(!lim.Sign(parent->Sign))
        return false;

      std::array< byte_t, LinkIntroMessage::MaxSize > tmp;
      llarp_buffer_t buf(tmp);
      if(!lim.BEncode(&buf))
        return false;
      // rewind and resize buffer
      buf.sz  = buf.cur - buf.base;
      buf.cur = buf.base;
      // send message
      if(!SendMessageBuffer(buf))
        return false;
      // regen our tx Key
      return DoKeyExchange(
          std::bind(&Crypto::transport_dh_client, OurCrypto(), _1, _2, _3, _4),
          txKey, lim.N, remoteRC.enckey, parent->RouterEncryptionSecret());
    }

    bool
    Session::VerifyThenDecrypt(const byte_t* ptr)
    {
      LogDebug("verify then decrypt ", remoteAddr);
      ShortHash digest;

      llarp_buffer_t hbuf(ptr + FragmentHashSize,
                          FragmentBufferSize - FragmentHashSize);
      if(!OurCrypto()->hmac(digest.data(), hbuf, rxKey))
      {
        LogError("keyed hash failed");
        return false;
      }
      ShortHash expected(ptr);
      if(expected != digest)
      {
        LogError("Message Integrity Failed: got ", digest, " from ", remoteAddr,
                 " instead of ", expected);
        Close();
        return false;
      }

      llarp_buffer_t in(ptr + FragmentOverheadSize,
                        FragmentBufferSize - FragmentOverheadSize);

      llarp_buffer_t out(rxFragBody);

      // decrypt
      if(!OurCrypto()->xchacha20_alt(out, in, rxKey, ptr + FragmentHashSize))
      {
        LogError("failed to decrypt message from ", remoteAddr);
        return false;
      }
      // get inner nonce
      AlignedBuffer< 24 > A(out.base);
      // advance buffer
      out.cur += A.size();
      // read msgid
      uint32_t msgid;
      if(!llarp_buffer_read_uint32(&out, &msgid))
      {
        LogError("failed to read msgid");
        return false;
      }
      // read length and remaining
      uint16_t length, remaining;
      if(!(llarp_buffer_read_uint16(&out, &length)
           && llarp_buffer_read_uint16(&out, &remaining)))
      {
        LogError("failed to read the rest of the header");
        return false;
      }
      if(length > (out.sz - (out.cur - out.base)))
      {
        // too big length
        LogError("fragment body too big");
        return false;
      }
      if(msgid < m_NextRXMsgID)
        return false;
      m_NextRXMsgID = msgid;

      // get message
      if(m_RecvMsgs.find(msgid) == m_RecvMsgs.end())
      {
        m_RecvMsgs.emplace(msgid, InboundMessage{});
      }

      auto itr = m_RecvMsgs.find(msgid);
      // add message activity
      itr->second.lastActive = parent->Now();
      // append data
      if(!itr->second.AppendData(out.cur, length))
      {
        LogError("inbound buffer is full");
        return false;  // not enough room
      }
      // mutate key
      if(!MutateKey(rxKey, A))
      {
        LogError("failed to mutate rx key");
        return false;
      }

      if(remaining == 0)
      {
        // we done with this guy, prune next tick
        itr->second.lastActive = 0;
        ManagedBuffer buf(itr->second.buffer);
        // resize
        buf.underlying.sz = buf.underlying.cur - buf.underlying.base;
        // rewind
        buf.underlying.cur = buf.underlying.base;
        // process buffer
        LogDebug("got message ", msgid, " from ", remoteAddr);
        return parent->HandleMessage(this, buf.underlying);
      }
      return true;
    }

    void
    Session::Close()
    {
      if(state != eClose)
      {
        if(sock)
        {
          if(state == eLinkEstablished || state == eSessionReady)
          {
            // only call shutdown and close when we are actually connected
            utp_shutdown(sock, SHUT_RDWR);
            utp_close(sock);
          }
          LogDebug("utp_close ", remoteAddr);
          utp_set_userdata(sock, nullptr);
        }
      }
      EnterState(eClose);
      sock = nullptr;
    }

    void
    Session::Alive()
    {
      lastActive = parent->Now();
    }

  }  // namespace utp

}  // namespace llarp<|MERGE_RESOLUTION|>--- conflicted
+++ resolved
@@ -335,17 +335,11 @@
       if(session && link)
       {
         link->HandleTimeout(session);
-<<<<<<< HEAD
-        LogError(utp_error_code_names[arg->error_code], " via ",
-                 session->remoteAddr);
-        if(arg->error_code != UTP_ETIMEDOUT)
-=======
         llarp::LogError(utp_error_code_names[arg->error_code], " via ",
                         session->remoteAddr);
         if(arg->error_code == UTP_ETIMEDOUT)
           utp_close(arg->socket);
         else
->>>>>>> 03b8f142
           session->Close();
         link->RemovePending(session);
       }
@@ -870,12 +864,9 @@
       }
       else
       {
-<<<<<<< HEAD
+
         LogWarn("utp_socket got data with no underlying session");
-=======
-        llarp::LogWarn("utp_socket got data with no underlying session");
         utp_shutdown(arg->socket, SHUT_RDWR);
->>>>>>> 03b8f142
         utp_close(arg->socket);
       }
       return 0;
