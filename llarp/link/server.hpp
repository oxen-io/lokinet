--- conflicted
+++ resolved
@@ -227,13 +227,9 @@
                              RouterID::Hash >
         m_AuthedLinks;
     Mutex m_PendingMutex;
-<<<<<<< HEAD
-    std::unordered_map<llarp::Addr, std::unique_ptr< ILinkSession >, llarp::Addr::Hash > m_Pending;
-=======
     std::unordered_map< llarp::Addr, std::unique_ptr< ILinkSession >,
                         llarp::Addr::Hash >
         m_Pending;
->>>>>>> fb7a8c50
   };
 }  // namespace llarp
 
