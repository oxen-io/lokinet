#include <llarp/handlers/exit.hpp>
#include "../str.hpp"
#include "../router.hpp"
#include <llarp/net.hpp>
#include <cassert>

namespace llarp
{
  namespace handlers
  {
    static void
    ExitHandlerRecvPkt(llarp_tun_io *tun, const void *pkt, ssize_t sz)
    {
      static_cast< ExitEndpoint * >(tun->user)->OnInetPacket(
          llarp::InitBuffer(pkt, sz));
    }
    static void
    ExitHandlerFlushInbound(llarp_tun_io *tun)
    {
      static_cast< ExitEndpoint * >(tun->user)->FlushInbound();
    }

    ExitEndpoint::ExitEndpoint(const std::string &name, llarp_router *r)
        : m_Router(r)
        , m_Name(name)
        , m_Tun{{0}, 0, {0}, 0, 0, 0, 0, 0, 0, 0}
        , m_InetToNetwork(name + "_exit_rx", r->netloop, r->netloop)

    {
      m_Tun.user      = this;
      m_Tun.recvpkt   = &ExitHandlerRecvPkt;
      m_Tun.tick      = &ExitHandlerFlushInbound;
      m_ShouldInitTun = true;
    }

    ExitEndpoint::~ExitEndpoint()
    {
    }

    llarp_time_t 
    ExitEndpoint::Now() const
    {
      return m_Router->Now();
    }

    void
    ExitEndpoint::FlushInbound()
    {
      auto now = Now();
      m_InetToNetwork.Process([&](Pkt_t &pkt) {
        llarp::PubKey pk;
        {
          auto itr = m_IPToKey.find(pkt.dst());
          if(itr == m_IPToKey.end())
          {
            // drop
            llarp::LogWarn(Name(), " dropping packet, has no session at ",
                           pkt.dst());
            return;
          }
          pk = itr->second;
        }
        llarp::exit::Endpoint *ep = nullptr;
        auto range                = m_ActiveExits.equal_range(pk);
        auto itr                  = range.first;
        uint64_t min              = std::numeric_limits< uint64_t >::max();
<<<<<<< HEAD
        /// pick path with lowest tx rate
=======
        /// pick non dead looking path with lowest tx rate
>>>>>>> 387d0528
        while(itr != range.second)
        {
          if(itr->second->TxRate() < min && !itr->second->LooksDead(now))
          {
<<<<<<< HEAD
            min = ep->TxRate();
=======
>>>>>>> 387d0528
            ep  = itr->second.get();
            min = ep->TxRate();
          }
          ++itr;
        }
        
        if(ep == nullptr)
        {
          // we may have all dead sessions, wtf now?
          llarp::LogWarn(Name(), " dropped inbound traffic for session ", pk, " as we have no working endpoints");
        }
        else
        {
          if(!ep->SendInboundTraffic(pkt.Buffer()))
          {
            llarp::LogWarn(Name(), " dropped inbound traffic for session ", pk, " as we are overloaded (probably)");
          }
        }
      });
    }

    bool
    ExitEndpoint::Start()
    {
      if(m_ShouldInitTun)
        return llarp_ev_add_tun(Router()->netloop, &m_Tun);
      return true;
    }

    llarp_router *
    ExitEndpoint::Router()
    {
      return m_Router;
    }

    llarp_crypto *
    ExitEndpoint::Crypto()
    {
      return &m_Router->crypto;
    }

    huint32_t
    ExitEndpoint::GetIfAddr() const
    {
      return m_IfAddr;
    }

    bool
    ExitEndpoint::HasLocalMappedAddrFor(const llarp::PubKey &pk) const
    {
      return m_KeyToIP.find(pk) != m_KeyToIP.end();
    }

    huint32_t
    ExitEndpoint::GetIPForIdent(const llarp::PubKey pk)
    {
      huint32_t found = {0};
      if(!HasLocalMappedAddrFor(pk))
      {
        // allocate and map
        found.h = AllocateNewAddress().h;
        if(!m_KeyToIP.emplace(pk, found).second)
        {
          llarp::LogError(Name(), "failed to map ", pk, " to ", found);
          return found;
        }
        if(!m_IPToKey.emplace(found, pk).second)
        {
          llarp::LogError(Name(), "failed to map ", found, " to ", pk);
          return found;
        }
        if(HasLocalMappedAddrFor(pk))
          llarp::LogInfo(Name(), " mapping ", pk, " to ", found);
        else
          llarp::LogError(Name(), "failed to map ", pk, " to ", found);
      }
      else
        found.h = m_KeyToIP[pk].h;

      MarkIPActive(found);
      m_KeyToIP.rehash(0);
      assert(HasLocalMappedAddrFor(pk));
      return found;
    }

    huint32_t
    ExitEndpoint::AllocateNewAddress()
    {
      if(m_NextAddr < m_HigestAddr)
        return ++m_NextAddr;

      // find oldest activity ip address
      huint32_t found  = {0};
      llarp_time_t min = std::numeric_limits< llarp_time_t >::max();
      auto itr         = m_IPActivity.begin();
      while(itr != m_IPActivity.end())
      {
        if(itr->second < min)
        {
          found.h = itr->first.h;
          min     = itr->second;
        }
        ++itr;
      }
      // kick old ident off exit
      // TODO: DoS
      llarp::PubKey pk = m_IPToKey[found];
      KickIdentOffExit(pk);

      return found;
    }

    bool
    ExitEndpoint::QueueOutboundTraffic(llarp_buffer_t buf)
    {
      return llarp_ev_tun_async_write(&m_Tun, buf.base, buf.sz);
    }

    void
    ExitEndpoint::KickIdentOffExit(const llarp::PubKey &pk)
    {
      llarp::LogInfo(Name(), " kicking ", pk, " off exit");
      huint32_t ip = m_KeyToIP[pk];
      m_KeyToIP.erase(pk);
      m_IPToKey.erase(ip);
      auto range    = m_ActiveExits.equal_range(pk);
      auto exit_itr = range.first;
      while(exit_itr != range.second)
        exit_itr = m_ActiveExits.erase(exit_itr);
    }

    void
    ExitEndpoint::MarkIPActive(llarp::huint32_t ip)
    {
      m_IPActivity[ip] = Router()->Now();
    }

    void
    ExitEndpoint::OnInetPacket(llarp_buffer_t buf)
    {
      m_InetToNetwork.EmplaceIf(
          [buf](Pkt_t &pkt) -> bool { return pkt.Load(buf); });
    }

    llarp::exit::Endpoint *
    ExitEndpoint::FindEndpointByPath(const llarp::PathID_t &path)
    {
      llarp::exit::Endpoint *endpoint = nullptr;
      llarp::PubKey pk;
      {
        auto itr = m_Paths.find(path);
        if(itr == m_Paths.end())
          return nullptr;
        pk = itr->second;
      }
      {
        auto itr = m_ActiveExits.find(pk);
        if(itr != m_ActiveExits.end())
        {
          if(itr->second->PubKey() == pk)
            endpoint = itr->second.get();
        }
      }
      return endpoint;
    }

    bool
    ExitEndpoint::UpdateEndpointPath(const llarp::PubKey &remote,
                                     const llarp::PathID_t &next)
    {
      // check if already mapped
      auto itr = m_Paths.find(next);
      if(itr != m_Paths.end())
        return false;
      m_Paths.insert(std::make_pair(next, remote));
      return true;
    }

    bool
    ExitEndpoint::SetOption(const std::string &k, const std::string &v)
    {
      if(k == "type" && v == "null")
      {
        m_ShouldInitTun = false;
        return true;
      }
      if(k == "exit")
      {
        m_PermitExit = IsTrueValue(v.c_str());
        return true;
      }
      if(k == "ifaddr")
      {
        auto pos = v.find("/");
        if(pos == std::string::npos)
        {
          llarp::LogError(Name(), " ifaddr is not a cidr: ", v);
          return false;
        }
        std::string nmask_str = v.substr(1 + pos);
        std::string host_str  = v.substr(0, pos);
        strncpy(m_Tun.ifaddr, host_str.c_str(), sizeof(m_Tun.ifaddr));
        m_Tun.netmask = std::atoi(nmask_str.c_str());

        llarp::Addr ifaddr(host_str);
        m_IfAddr     = ifaddr.xtohl();
        m_NextAddr   = m_IfAddr;
        m_HigestAddr = m_IfAddr ^ (~llarp::netmask_ipv4_bits(m_Tun.netmask));
        llarp::LogInfo(Name(), " set ifaddr range to ", m_Tun.ifaddr, "/",
                       m_Tun.netmask, " lo=", m_IfAddr, " hi=", m_HigestAddr);
      }
      if(k == "ifname")
      {
        strncpy(m_Tun.ifname, v.c_str(), sizeof(m_Tun.ifname));
        llarp::LogInfo(Name(), " set ifname to ", m_Tun.ifname);
      }
      if(k == "exit-whitelist")
      {
        // add exit policy whitelist rule
        // TODO: implement me
        return true;
      }
      if(k == "exit-blacklist")
      {
        // add exit policy blacklist rule
        // TODO: implement me
        return true;
      }

      return true;
    }

    bool
    ExitEndpoint::AllocateNewExit(const llarp::PubKey pk,
                                  const llarp::PathID_t &path,
                                  bool wantInternet)
    {
      if(wantInternet && !m_PermitExit)
        return false;
      huint32_t ip = GetIPForIdent(pk);
      m_ActiveExits.insert(
          std::make_pair(pk,
                         std::make_unique< llarp::exit::Endpoint >(
                             pk, path, !wantInternet, ip, this)));
      m_Paths[path] = pk;
      return HasLocalMappedAddrFor(pk);
    }

    std::string
    ExitEndpoint::Name() const
    {
      return m_Name;
    }

    void
    ExitEndpoint::DelEndpointInfo(const llarp::PathID_t &path)
    {
      m_Paths.erase(path);
    }

    void
    ExitEndpoint::RemoveExit(const llarp::exit::Endpoint *ep)
    {
      auto range = m_ActiveExits.equal_range(ep->PubKey());
      auto itr   = range.first;
      while(itr != range.second)
      {
        if(itr->second->LocalPath() == ep->LocalPath())
        {
          itr = m_ActiveExits.erase(itr);
          // now ep is gone af
          return;
        }
        ++itr;
      }
    }

    void
    ExitEndpoint::Tick(llarp_time_t now)
    {
      auto itr = m_ActiveExits.begin();
      while(itr != m_ActiveExits.end())
      {
        if(itr->second->IsExpired(now))
        {
          itr = m_ActiveExits.erase(itr);
        }
        else
        {
          itr->second->Tick(now);
          ++itr;
        }
      }
    }
  }  // namespace handlers
}  // namespace llarp<|MERGE_RESOLUTION|>--- conflicted
+++ resolved
@@ -64,19 +64,11 @@
         auto range                = m_ActiveExits.equal_range(pk);
         auto itr                  = range.first;
         uint64_t min              = std::numeric_limits< uint64_t >::max();
-<<<<<<< HEAD
-        /// pick path with lowest tx rate
-=======
         /// pick non dead looking path with lowest tx rate
->>>>>>> 387d0528
         while(itr != range.second)
         {
           if(itr->second->TxRate() < min && !itr->second->LooksDead(now))
           {
-<<<<<<< HEAD
-            min = ep->TxRate();
-=======
->>>>>>> 387d0528
             ep  = itr->second.get();
             min = ep->TxRate();
           }
