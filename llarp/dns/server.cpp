--- conflicted
+++ resolved
@@ -369,14 +369,9 @@
 
         ConfigureUpstream(conf);
 
-<<<<<<< HEAD
-        // set up threaded async mode:
-        ub_ctx_async(m_ctx, 1);
-
-=======
+
         // set async
         ub_ctx_async(m_ctx, 1);
->>>>>>> 916c8c48
         // setup mainloop
 #ifdef _WIN32
         running = true;
