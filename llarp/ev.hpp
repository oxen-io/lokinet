--- conflicted
+++ resolved
@@ -17,10 +17,6 @@
 #include <unistd.h>
 
 #ifdef _WIN32
-<<<<<<< HEAD
-#include <variant>
-#else
-=======
 #include <win32_up.h>
 #include <win32_upoll.h>
 // io packet for TUN read/write
@@ -38,7 +34,6 @@
 #include <sys/event.h>
 #endif
 
->>>>>>> 77eec3e3
 #include <sys/un.h>
 #endif
 
@@ -683,14 +678,6 @@
 
 };  // namespace llarp
 
-<<<<<<< HEAD
-struct llarp_fd_promise
-{
-  llarp_fd_promise(std::promise<int> * p) : _impl(p) {}
-  std::promise<int> * _impl;
-  
-  void Set(int fd)
-=======
 #ifdef _WIN32
 struct llarp_fd_promise
 {
@@ -715,27 +702,19 @@
 
   void
   Set(int fd)
->>>>>>> 77eec3e3
   {
     _impl->set_value(fd);
   }
 
-<<<<<<< HEAD
-  int Get()
-=======
   int
   Get()
->>>>>>> 77eec3e3
   {
     auto future = _impl->get_future();
     future.wait();
     return future.get();
   }
 };
-<<<<<<< HEAD
-=======
-#endif
->>>>>>> 77eec3e3
+#endif
 
 // this (nearly!) abstract base class
 // is overriden for each platform
