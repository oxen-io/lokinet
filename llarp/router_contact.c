#include <llarp/bencode.h>
#include <llarp/router_contact.h>
#include <llarp/version.h>

void
llarp_rc_free(struct llarp_rc *rc)
{
  if(rc->exits)
    llarp_xi_list_free(rc->exits);
  if(rc->addrs)
    llarp_ai_list_free(rc->addrs);

  rc->exits = 0;
  rc->addrs = 0;
}

struct llarp_rc_decoder
{
  struct llarp_rc *rc;
  struct llarp_alloc *mem;
};

static bool
llarp_rc_decode_dict(struct dict_reader *r, llarp_buffer_t *key)
{
  int64_t v;
  llarp_buffer_t strbuf;
  struct llarp_rc_decoder *dec = r->user;
  struct llarp_alloc *mem      = dec->mem;
  struct llarp_rc *rc          = dec->rc;

  if(!key)
    return true;

  if(llarp_buffer_eq(*key, "a"))
  {
    if(rc->addrs)
    {
      llarp_ai_list_free(rc->addrs);
    }
    rc->addrs = llarp_ai_list_new(mem);
    return llarp_ai_list_bdecode(rc->addrs, r->buffer);
  }

  if(llarp_buffer_eq(*key, "k"))
  {
    if(!bdecode_read_string(r->buffer, &strbuf))
      return false;
    if(strbuf.sz != sizeof(llarp_pubkey_t))
      return false;
    memcpy(rc->pubkey, strbuf.base, sizeof(llarp_pubkey_t));
    return true;
  }
<<<<<<< HEAD
=======

  if(llarp_buffer_eq(*key, "u"))
  {
      if(!bdecode_read_integer(r->buffer, &rc->last_updated))
          return false;
      return true;
  }
>>>>>>> ea5f4ba2

  if(llarp_buffer_eq(*key, "v"))
  {
    if(!bdecode_read_integer(r->buffer, &v))
      return false;
    return v == LLARP_PROTO_VERSION;
  }

  if(llarp_buffer_eq(*key, "x"))
  {
    if(rc->exits)
    {
      llarp_xi_list_free(rc->exits);
    }
    rc->exits = llarp_xi_list_new(mem);
    return llarp_xi_list_bdecode(rc->exits, r->buffer);
  }

  if(llarp_buffer_eq(*key, "z"))
  {
    if(!bdecode_read_string(r->buffer, &strbuf))
      return false;
    if(strbuf.sz != sizeof(llarp_sig_t))
      return false;
    memcpy(rc->signature, strbuf.base, sizeof(llarp_sig_t));
    return true;
  }

  return false;
}

bool
llarp_rc_bdecode(struct llarp_alloc *mem, struct llarp_rc *rc,
                 llarp_buffer_t *buff)
{
  struct llarp_rc_decoder decode = {.rc = rc, .mem = mem};
  struct dict_reader r = {.user = &decode, .on_key = &llarp_rc_decode_dict};
  return bdecode_read_dict(buff, &r);
}

bool
llarp_rc_verify_sig(struct llarp_crypto *crypto, struct llarp_rc *rc)
{
  bool result = false;
  llarp_sig_t sig;
  byte_t tmp[MAX_RC_SIZE];
  llarp_buffer_t buf;
  buf.base = tmp;
  buf.cur  = tmp;
  buf.sz   = sizeof(tmp);
  // copy sig
  memcpy(sig, rc->signature, sizeof(llarp_sig_t));
  // zero sig
<<<<<<< HEAD
  size_t sz = 0;
  while(sz < sizeof(llarp_sig_t))
    rc->signature[sz++] = 0;
=======
  memset(rc->signature, 0, sizeof(llarp_sig_t));
>>>>>>> ea5f4ba2

  // bencode
  if(llarp_rc_bencode(rc, &buf))
  {
    buf.sz  = buf.cur - buf.base;
    buf.cur = buf.base;
    result  = crypto->verify(rc->pubkey, buf, sig);
  }
  else
    printf("llarp_rc_bencode() failed\n");
  // restore sig
  memcpy(rc->signature, sig, sizeof(llarp_sig_t));
  return result;
}

bool
llarp_rc_bencode(struct llarp_rc *rc, llarp_buffer_t *buff)
{
  /* write dict begin */
  if(!bencode_start_dict(buff))
    return false;
  if(rc->addrs)
  {
    /* write ai if they exist */
    if(!bencode_write_bytestring(buff, "a", 1))
      return false;
    if(!llarp_ai_list_bencode(rc->addrs, buff))
      return false;
  }
  /* write pubkey */
  if(!bencode_write_bytestring(buff, "k", 1))
    return false;
  if(!bencode_write_bytestring(buff, rc->pubkey, sizeof(llarp_pubkey_t)))
    return false;

  /* write last updated */
  if (!bencode_write_bytestring(buff, "u", 1)) return false;
  if (!bencode_write_uint64(buff, rc->last_updated))
    return false;

  /* write version */
  if(!bencode_write_version_entry(buff))
    return false;

  if(rc->exits)
  {
    /* write ai if they exist */
    if(!bencode_write_bytestring(buff, "x", 1))
      return false;
    if(!llarp_xi_list_bencode(rc->exits, buff))
      return false;
  }

  /* write signature */
  if(!bencode_write_bytestring(buff, "z", 1))
    return false;
  if(!bencode_write_bytestring(buff, rc->signature, sizeof(llarp_sig_t)))
    return false;
  return bencode_end(buff);
}<|MERGE_RESOLUTION|>--- conflicted
+++ resolved
@@ -23,7 +23,7 @@
 static bool
 llarp_rc_decode_dict(struct dict_reader *r, llarp_buffer_t *key)
 {
-  int64_t v;
+  uint64_t v;
   llarp_buffer_t strbuf;
   struct llarp_rc_decoder *dec = r->user;
   struct llarp_alloc *mem      = dec->mem;
@@ -51,16 +51,13 @@
     memcpy(rc->pubkey, strbuf.base, sizeof(llarp_pubkey_t));
     return true;
   }
-<<<<<<< HEAD
-=======
 
   if(llarp_buffer_eq(*key, "u"))
   {
-      if(!bdecode_read_integer(r->buffer, &rc->last_updated))
-          return false;
-      return true;
+    if(!bdecode_read_integer(r->buffer, &rc->last_updated))
+      return false;
+    return true;
   }
->>>>>>> ea5f4ba2
 
   if(llarp_buffer_eq(*key, "v"))
   {
@@ -114,13 +111,9 @@
   // copy sig
   memcpy(sig, rc->signature, sizeof(llarp_sig_t));
   // zero sig
-<<<<<<< HEAD
   size_t sz = 0;
   while(sz < sizeof(llarp_sig_t))
     rc->signature[sz++] = 0;
-=======
-  memset(rc->signature, 0, sizeof(llarp_sig_t));
->>>>>>> ea5f4ba2
 
   // bencode
   if(llarp_rc_bencode(rc, &buf))
@@ -157,8 +150,9 @@
     return false;
 
   /* write last updated */
-  if (!bencode_write_bytestring(buff, "u", 1)) return false;
-  if (!bencode_write_uint64(buff, rc->last_updated))
+  if(!bencode_write_bytestring(buff, "u", 1))
+    return false;
+  if(!bencode_write_uint64(buff, rc->last_updated))
     return false;
 
   /* write version */
