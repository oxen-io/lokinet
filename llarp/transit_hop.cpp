--- conflicted
+++ resolved
@@ -11,27 +11,19 @@
   }
 
   TransitHopInfo::TransitHopInfo(const TransitHopInfo& other)
-<<<<<<< HEAD
-      : upstream(other.upstream)
-=======
       : txID(other.txID)
       , rxID(other.rxID)
       , upstream(other.upstream)
->>>>>>> a5570e87
       , downstream(other.downstream)
   {
   }
 
   TransitHopInfo::TransitHopInfo(const RouterID& down,
                                  const LR_CommitRecord& record)
-<<<<<<< HEAD
-      : upstream(record.nextHop), downstream(down)
-=======
       : txID(record.txid)
       , rxID(record.rxid)
       , upstream(record.nextHop)
       , downstream(down)
->>>>>>> a5570e87
   {
   }
 
