#include <llarp/endian.hpp>
#include <llarp/dnsd.hpp>  // for llarp_handle_dnsd_recvfrom, dnsc
#include <llarp/logger.hpp>

void
hexDump(const char *buffer, uint16_t size)
{
  // would rather heap allocate than use VLA
  char *hex_buffer     = new char[size * 3 + 1];
  hex_buffer[size * 3] = 0;
  for(unsigned int j = 0; j < size; j++)
    sprintf(&hex_buffer[3 * j], "%02X ", buffer[j]);
  std::string str(hex_buffer);
  llarp::LogInfo("First ", size, " bytes: ", str);
  delete[] hex_buffer;
}

void
hexDumpAt(const char *const buffer, uint32_t pos, uint16_t size)
{
  // would rather heap allocate than use VLA
  char *hex_buffer     = new char[size * 3 + 1];
  hex_buffer[size * 3] = 0;
  for(unsigned int j = 0; j < size; j++)
    sprintf(&hex_buffer[3 * j], "%02X ", buffer[pos + j]);
  std::string str(hex_buffer);
  llarp::LogInfo(pos, " ", size, " bytes: ", str);
  delete[] hex_buffer;
}

/*
 <domain-name> is a domain name represented as a series of labels, and
 terminated by a label with zero length.  <character-string> is a single
 length octet followed by that number of characters.  <character-string>
 is treated as binary information, and can be up to 256 characters in
 length (including the length octet).
 */
std::string
getDNSstring(const char *const buffer, uint32_t *pos)
{
  std::string str      = "";
  const char *moveable = buffer;
  moveable += *pos;
  uint8_t length = *moveable++;
  (*pos)++;
  if(length == 0xc0)
  {
    uint8_t cPos = *moveable++;
    (*pos)++;
    uint32_t cPos32 = cPos;
    // llarp::LogInfo("Found reference at ", std::to_string(cPos));
    return getDNSstring(buffer, &cPos32);
  }
  // hexDump(moveable, length);
  // hexDump(buffer, length);
  // printf("dnsStringLen[%d]\n", length);
  // llarp::LogInfo("dnsStringLen ", std::to_string(length));
  if(!length)
    return str;
  while(length != 0)
  {
    // llarp::LogInfo("Reading ", std::to_string(length));
    for(int i = 0; i < length; i++)
    {
      char c = *moveable++;
      (*pos)++;
      str.append(1, c);
    }
    if(*moveable == '\xc0')
    {
      moveable++;
      (*pos)++;                     // forward one char
      uint8_t cPos    = *moveable;  // read char
      uint32_t cPos32 = cPos;
      // llarp::LogInfo("Remaining [", str, "] is an reference at ", (int)cPos);
      std::string addl = getDNSstring(buffer, &cPos32);
      // llarp::LogInfo("Addl str [", addl, "]");
      str += "." + addl;
      // llarp::LogInfo("Final str [", str, "]");
      (*pos)++;  // move past reference

      return str;
    }
    length = *moveable++;
    (*pos)++;
    if(length > 64)
      llarp::LogError("bug detected");
    // else
    // hexDump(buffer, length);
    // llarp::LogInfo("NextLen ", std::to_string(length));
    if(length != 0)
      str.append(1, '.');
  }
  // llarp::LogInfo("Returning ", str);
  return str;
}

void
code_domain(char *&buffer, const std::string &domain) throw()
{
  std::string::size_type start(0);
  std::string::size_type end;  // indexes
  // llarp::LogInfo("domain [", domain, "]");
  while((end = domain.find('.', start)) != std::string::npos)
  {
    *buffer++ = end - start;  // label length octet
    for(std::string::size_type i = start; i < end; i++)
    {
      *buffer++ = domain[i];  // label octets
      // llarp::LogInfo("Writing ", domain[i], " at ", i);
    }
    start = end + 1;  // Skip '.'
  }

  // llarp::LogInfo("start ", start, " domain size ", domain.size());

  *buffer++ = domain.size() - start;  // last label length octet
  for(size_t i = start; i < domain.size(); i++)
  {
    *buffer++ = domain[i];  // last label octets
    // llarp::LogInfo("Writing ", domain[i], " at ", i);
  }

  *buffer++ = 0;
}

void
vcode_domain(std::vector< byte_t > &bytes, const std::string &domain) throw()
{
  std::string::size_type start(0);
  std::string::size_type end;  // indexes
  // llarp::LogInfo("domain [", domain, "]");
  while((end = domain.find('.', start)) != std::string::npos)
  {
    bytes.push_back(end - start);  // label length octet
    for(std::string::size_type i = start; i < end; i++)
    {
      bytes.push_back(domain[i]);  // label octets
      // llarp::LogInfo("Writing ", domain[i], " at ", i);
    }
    start = end + 1;  // Skip '.'
  }

  // llarp::LogInfo("start ", start, " domain size ", domain.size());

  bytes.push_back(domain.size() - start);  // last label length octet
  for(size_t i = start; i < domain.size(); i++)
  {
    bytes.push_back(domain[i]);  // last label octets
    // llarp::LogInfo("Writing ", domain[i], " at ", i);
  }
  bytes.push_back(0);  // end it
}

// expects host order
void
vput16bits(std::vector< byte_t > &bytes, uint16_t value) throw()
{
  char buf[2]        = {0};
  char *write_buffer = buf;
  htobe16buf(write_buffer, value);
  bytes.push_back(buf[0]);
  bytes.push_back(buf[1]);
}

// expects host order
void
vput32bits(std::vector< byte_t > &bytes, uint32_t value) throw()
{
  char buf[4]        = {0};
  char *write_buffer = buf;
  htobe32buf(write_buffer, value);
  bytes.push_back(buf[0]);
  bytes.push_back(buf[1]);
  bytes.push_back(buf[2]);
  bytes.push_back(buf[3]);
}

void
dns_writeType(std::vector< byte_t > &bytes, llarp::dns::record *record)
{
  llarp::dns::type_1a *type1a = dynamic_cast< llarp::dns::type_1a * >(record);
  if(type1a)
  {
    std::vector< byte_t > more_bytes = type1a->to_bytes();
    llarp::LogDebug("[1]Adding ", more_bytes.size());
    bytes.insert(bytes.end(), more_bytes.begin(), more_bytes.end());
  }

  llarp::dns::type_2ns *type2ns =
      dynamic_cast< llarp::dns::type_2ns * >(record);
  if(type2ns)
  {
    std::vector< byte_t > more_bytes = type2ns->to_bytes();
    llarp::LogDebug("[2]Adding ", more_bytes.size());
    bytes.insert(bytes.end(), more_bytes.begin(), more_bytes.end());
  }

  llarp::dns::type_5cname *type5cname =
      dynamic_cast< llarp::dns::type_5cname * >(record);
  if(type5cname)
  {
    std::vector< byte_t > more_bytes = type5cname->to_bytes();
    llarp::LogDebug("[5]Adding ", more_bytes.size());
    bytes.insert(bytes.end(), more_bytes.begin(), more_bytes.end());
  }

  llarp::dns::type_12ptr *type12ptr =
      dynamic_cast< llarp::dns::type_12ptr * >(record);
  if(type12ptr)
  {
    std::vector< byte_t > more_bytes = type12ptr->to_bytes();
    llarp::LogDebug("[12]Adding ", more_bytes.size());
    bytes.insert(bytes.end(), more_bytes.begin(), more_bytes.end());
  }
  llarp::dns::type_15mx *type15mx =
      dynamic_cast< llarp::dns::type_15mx * >(record);
  if(type15mx)
  {
    std::vector< byte_t > more_bytes = type15mx->to_bytes();
    llarp::LogDebug("[15]Adding ", more_bytes.size());
    bytes.insert(bytes.end(), more_bytes.begin(), more_bytes.end());
  }
  llarp::dns::type_16txt *type16txt =
      dynamic_cast< llarp::dns::type_16txt * >(record);
  if(type16txt)
  {
    std::vector< byte_t > more_bytes = type16txt->to_bytes();
    llarp::LogDebug("[15]Adding ", more_bytes.size());
    bytes.insert(bytes.end(), more_bytes.begin(), more_bytes.end());
  }
}

std::vector< byte_t >
packet2bytes(dns_packet &in)
{
  std::vector< byte_t > write_buffer;
  vput16bits(write_buffer, in.header->id);

  int fields = (in.header->qr << 15);   // QR => message type, 1 = response
  fields += (in.header->opcode << 14);  // I think opcode is always 0
  fields += in.header->rcode;  // response code (3 => not found, 0 = Ok)
  vput16bits(write_buffer, fields);

  // don't pull these from the header, trust what we actually have more
  vput16bits(write_buffer, in.questions.size());  // QD (number of questions)
  vput16bits(write_buffer, in.answers.size());    // AN (number of answers)
  // be lazy for now
  // vput16bits(write_buffer, 0);  // NS (number of auth RRs)
  // vput16bits(write_buffer, 0);  // AR (number of Additional
  vput16bits(write_buffer, in.auth_rrs.size());  // NS (number of auth RRs)
  vput16bits(write_buffer,
             in.additional_rrs.size());  // AR (number of Additional RRs)

  // llarp::LogInfo("Header took ", write_buffer.size());

  for(auto &it : in.questions)
  {
    // code question
    vcode_domain(write_buffer, it->name);
    vput16bits(write_buffer, it->type);
    vput16bits(write_buffer, it->qClass);
  }
  // llarp::LogInfo("Questions finished at ", write_buffer.size());

  // llarp::LogDebug("Starting answers for ", in.questions[0]->name);
  for(auto &it : in.answers)
  {
    // code answers
    vcode_domain(write_buffer, it->name);
    vput16bits(write_buffer, it->type);
    vput16bits(write_buffer, it->aClass);
    vput32bits(write_buffer, 1);  // ttl
    dns_writeType(write_buffer, it->record.get());
  }
  // llarp::LogDebug("Done with answers");
  // llarp::LogInfo("Answers finished at ", write_buffer.size());

  for(auto &it : in.auth_rrs)
  {
    // code answers
    vcode_domain(write_buffer, it->name);
    vput16bits(write_buffer, it->type);
    vput16bits(write_buffer, it->aClass);
    vput32bits(write_buffer, 1);  // ttl
    dns_writeType(write_buffer, it->record.get());
  }

  for(auto &it : in.additional_rrs)
  {
    // code answers
    vcode_domain(write_buffer, it->name);
    vput16bits(write_buffer, it->type);
    vput16bits(write_buffer, it->aClass);
    vput32bits(write_buffer, 1);  // ttl
    dns_writeType(write_buffer, it->record.get());
  }

  return write_buffer;
}

extern "C"
{
  uint16_t
  get16bits(const char *&buffer) throw()
  {
    uint16_t value = bufbe16toh(buffer);
    buffer += 2;
    return value;
  }

  uint32_t
  get32bits(const char *&buffer) throw()
  {
    uint32_t value = bufbe32toh(buffer);
    buffer += 4;
    return value;
  }

  dns_msg_header *
  decode_hdr(const char *buffer)
  {
    dns_msg_header *hdr = new dns_msg_header;
    hdr->id             = get16bits(buffer);
    uint16_t fields     = get16bits(buffer);
    uint8_t lFields     = (fields & 0x00FF) >> 0;
    uint8_t hFields     = (fields & 0xFF00) >> 8;
    // hdr->qr      = fields & 0x8000;
    hdr->qr     = (hFields >> 7) & 0x1;
    hdr->opcode = fields & 0x7800;
    hdr->aa     = fields & 0x0400;
    hdr->tc     = fields & 0x0200;
    hdr->rd     = fields & 0x0100;

    hdr->ra    = (lFields >> 7) & 0x1;
    hdr->z     = (lFields >> 6) & 0x1;
    hdr->ad    = (lFields >> 5) & 0x1;
    hdr->cd    = (lFields >> 4) & 0x1;
    hdr->rcode = lFields & 0xf;

    hdr->qdCount = get16bits(buffer);
    hdr->anCount = get16bits(buffer);
    hdr->nsCount = get16bits(buffer);
    hdr->arCount = get16bits(buffer);
    return hdr;
  }

  dns_msg_question *
  decode_question(const char *buffer, uint32_t *pos)
  {
    // char *start = (char *)buffer;
    dns_msg_question *question = new dns_msg_question;

    // uint32_t start = *pos;
    std::string m_qName = getDNSstring(buffer, pos);
    llarp::LogDebug("Got question name: ", m_qName);
    // llarp::LogInfo("Started at ", std::to_string(start), " ended at: ",
    // std::to_string(*pos)); llarp::LogInfo("Advancing question buffer by ",
    // std::to_string(*pos)); buffer += (*pos) - start; buffer +=
    // m_qName.length() + 2;  // + length byte & ending terminator

    const char *moveable = buffer;
    moveable += *pos;  // advance to position
    // hexDump(moveable, 4);

    // printf("Now0 at [%d]\n", buffer - start);
    // buffer += m_qName.size() + 1;
    /*
    std::string m_qName        = "";
    int length                 = *buffer++;
    // llarp::LogInfo("qNamLen", length);
    while(length != 0)
    {
      for(int i = 0; i < length; i++)
      {
        char c = *buffer++;
        m_qName.append(1, c);
      }
      length = *buffer++;
      if(length != 0)
        m_qName.append(1, '.');
    }
    */
    question->name = m_qName;

    question->type = get16bits(moveable);
    (*pos) += 2;
    // printf("Now1 at [%d]\n", buffer - start);
    question->qClass = get16bits(moveable);
    (*pos) += 2;
    // printf("Now2 at [%d]\n", buffer - start);
    /*
    llarp::LogDebug("Type ", std::to_string(question->type), " Class ",
                    std::to_string(question->qClass));
                    */
    // hexDump(moveable, 4);
    return question;
  }

  dns_msg_answer *
  decode_answer(const char *const buffer, uint32_t *pos)
  {
    dns_msg_answer *answer = new dns_msg_answer;
    /*
    llarp_buffer_t bob;
    bob.base = (unsigned char *)buffer;
    bob.sz = 12;
    llarp::DumpBuffer(bob);
    */

    const char *moveable = buffer;
    // llarp::LogDebug("Advancing to pos ", std::to_string(*pos));
    moveable += (*pos);  // advance to position

<<<<<<< HEAD
    // hexDump(moveable, 12);
    // hexDumpAt(buffer, *pos, 12);
=======
    //hexDump(moveable, 12);
    //hexDumpAt(buffer, *pos, 12);
>>>>>>> 1f96584c

    if(*moveable == '\xc0')
    {
      // hexDump(moveable, 2);
      moveable++;
      (*pos)++;
      uint8_t readAt    = *moveable;
      uint32_t readAt32 = readAt;
      // llarp::LogInfo("Ref, skip. Read ", readAt32);
      // hexDumpAt(buffer, readAt, 2);
      answer->name = getDNSstring(buffer, &readAt32);
      moveable++;
      (*pos)++;
      // hexDump(moveable, 10);
      // hexDumpAt(buffer, *pos, 10);
    }
    else
    {
      // get DNSString?
      llarp::LogWarn("Need to parse string, implement me");
      /*
      uint32_t readAt32 = *pos;
      answer->name = getDNSstring(buffer, &readAt32);
        llarp::LogInfo("Parsed string ", answer->name, " read ",
      std::to_string(readAt32)); moveable += readAt32; (*pos) += readAt32;
      */
      // moveable++; (*pos)++;
    }
    /*
    hexDump(moveable, 10);
    uint8_t first = *moveable++; (*pos)++;
    llarp::LogInfo("decode - first", std::to_string(first));
    // SOA hack
    if(first != 12 && first != 14)  // 0x0c (c0 0c) 0
    {
      llarp::LogDebug("decode - first isnt 12, stepping back");
      moveable--; (*pos)--; // rewind buffer one byte
    }
    */
    // hexDump(moveable, 10);

    answer->type = get16bits(moveable);
    (*pos) += 2;
    llarp::LogDebug("Answer Type: ", answer->type);
    // assert(answer->type < 259);
    if(answer->type > 259)
    {
      llarp::LogWarn("Answer type is off the charts");
    }
    answer->aClass = get16bits(moveable);
    (*pos) += 2;
    llarp::LogDebug("Answer Class: ", answer->aClass);
    answer->ttl = get32bits(moveable);
    (*pos) += 4;
    llarp::LogDebug("Answer TTL: ", answer->ttl);
    answer->rdLen = get16bits(moveable);
    (*pos) += 2;
    /*
    llarp::LogDebug("Answer rdL: ", answer->rdLen, " at ",
                    std::to_string(*pos));
                    */
    // uint32_t cPos = moveable - buffer;
    // llarp::LogInfo("pos at ", std::to_string(*pos), " calculated: ",
    // std::to_string(cPos));

    // hexDump(moveable, answer->rdLen);
    // hexDumpAt(buffer, *pos, answer->rdLen);
    if(answer->rdLen == 4)
    {
      answer->rData.resize(answer->rdLen);
      memcpy(answer->rData.data(), moveable, answer->rdLen);
      /*
      llarp::LogDebug("Read ", std::to_string(answer->rData[0]), ".",
                      std::to_string(answer->rData[1]), ".",
                      std::to_string(answer->rData[2]), ".",
                      std::to_string(answer->rData[3]));
                      */
      moveable += answer->rdLen;
      (*pos) += answer->rdLen;  // advance the length

      answer->record.reset(new llarp::dns::type_1a());
      answer->record->parse(answer->rData);
    }
    else
    {
      llarp::LogDebug("Got type ", answer->type);
      // FIXME: move this out of here, this shouldn't be responsible for decode
      switch(answer->type)
      {
        case 2:  // NS
        {
          std::string ns = getDNSstring(buffer, pos);
          answer->rData.resize(ns.size());
          memcpy(answer->rData.data(), ns.c_str(),
                 ns.size());  // raw copy rData

          // don't really need to do anything here
          moveable += answer->rdLen;
          //(*pos) += answer->rdLen;  // advance the length

          answer->record.reset(new llarp::dns::type_2ns());
          answer->record->parse(answer->rData);
        }
        break;
        case 5:  // CNAME
        {
          std::string cname = getDNSstring(buffer, pos);
          llarp::LogDebug("CNAME ", cname);
          answer->rData.resize(cname.size());
          memcpy(answer->rData.data(), cname.c_str(), cname.size());

          moveable += answer->rdLen;
          //(*pos) += answer->rdLen;  // advance the length

          answer->record.reset(new llarp::dns::type_5cname());
          answer->record->parse(answer->rData);
        }
        break;
        case 6:  // type 6 = SOA
        {
          // 2 names, then 4x 32bit
          // why risk any crashes
          if(answer->rdLen < 24)
          {
            llarp::LogWarn("Weird SOA is less than 24 bytes: ", answer->rdLen);
          }
          /*
          std::string mname = getDNSstring((char *)buffer);
          std::string rname = getDNSstring((char *)buffer);
          uint32_t serial   = get32bits(buffer);
          uint32_t refresh  = get32bits(buffer);
          uint32_t retry    = get32bits(buffer);
          uint32_t expire   = get32bits(buffer);
          uint32_t minimum  = get32bits(buffer);
          llarp::LogInfo("mname   : ", mname);
          llarp::LogInfo("rname   : ", rname);
          llarp::LogDebug("serial  : ", serial);
          llarp::LogDebug("refresh : ", refresh);
          llarp::LogDebug("retry   : ", retry);
          llarp::LogDebug("expire  : ", expire);
          llarp::LogDebug("minimum : ", minimum);
          */
          moveable += answer->rdLen;
          (*pos) += answer->rdLen;  // advance the length
        }
        break;
        case 12:
        {
          std::string revname = getDNSstring(buffer, pos);
          llarp::LogInfo("revDNSname: ", revname);
          // answer->rData = new uint8_t[answer->rdLen + 1];
          answer->rData.resize(revname.size());
          memcpy(answer->rData.data(), revname.c_str(), revname.size());
          // answer->rData = (uint8_t *)strdup(revname.c_str()); // safer? nope
          moveable += answer->rdLen;
          //(*pos) += answer->rdLen;  // advance the length

          answer->record.reset(new llarp::dns::type_12ptr());
          answer->record->parse(answer->rData);
        }
        break;
        case 15:
        {
          uint16_t priority = get16bits(moveable);
          (*pos) += 2;
          std::string revname = getDNSstring(buffer, pos);
          llarp::LogInfo("MX: ", revname, " @ ", priority);
          // answer->rData = new uint8_t[revname.length() + 1];
          // memcpy(answer->rData, revname.c_str(), answer->rdLen);
          answer->rData.resize(revname.size());
          memcpy(answer->rData.data(), revname.c_str(), revname.size());
          moveable += answer->rdLen - 2;  // advance the length
          // llarp::LogInfo("leaving at ", std::to_string(*pos));
          // hexDumpAt(buffer, *pos, 5);
          // hexDump(moveable, 5);

          answer->record.reset(new llarp::dns::type_15mx());
          answer->record->parse(answer->rData);
        }
        break;
        case 16:
        {
          // hexDump(buffer, 5);
          // std::string revname = getDNSstring((char *)buffer);
          llarp::LogInfo("TXT: size: ", answer->rdLen);
          answer->rData.resize(answer->rdLen);
          memcpy(answer->rData.data(), moveable + 1, answer->rdLen);
          moveable += answer->rdLen;
          (*pos) += answer->rdLen;  // advance the length

          answer->record.reset(new llarp::dns::type_16txt());
          answer->record->parse(answer->rData);
        }
        break;
        // type 28 AAAA
        default:
          moveable += answer->rdLen;
          (*pos) += answer->rdLen;  // advance the length
          llarp::LogWarn("Unknown Type ", answer->type);
          break;
      }
    }
    return answer;
  }

  void
  put16bits(char *&buffer, uint16_t value) throw()
  {
    htobe16buf(buffer, value);
    buffer += 2;
  }

  void
  put32bits(char *&buffer, uint32_t value) throw()
  {
    htobe32buf(buffer, value);
    buffer += 4;
  }

  void
  llarp_handle_dns_recvfrom(struct llarp_udp_io *udp,
                            const struct sockaddr *addr, const void *buf,
                            ssize_t sz)
  {
    unsigned char *castBuf = (unsigned char *)buf;
    // auto buffer = llarp::StackBuffer< decltype(castBuf) >(castBuf);
    dns_msg_header *hdr = decode_hdr((const char *)castBuf);
    // castBuf += 12;
    llarp::LogDebug("msg id ", hdr->id);
    llarp::LogDebug("msg qr ", (uint8_t)hdr->qr);
    if(!udp)
    {
      llarp::LogError("no udp passed in to handler");
    }
    if(!addr)
    {
      llarp::LogError("no source addr passed in to handler");
    }
    if(hdr->qr)
    {
      llarp::LogDebug("handling as dnsc answer");
      llarp_handle_dnsc_recvfrom(udp, addr, buf, sz);
    }
    else
    {
      llarp::LogDebug("handling as dnsd question");
      llarp_handle_dnsd_recvfrom(udp, addr, buf, sz);
    }
    delete hdr;
    /*
     llarp::LogInfo("msg op ", hdr->opcode);
     llarp::LogInfo("msg rc ", hdr->rcode);

     for(uint8_t i = 0; i < hdr->qdCount; i++)
     {
     dns_msg_question *question = decode_question((const char*)castBuf);
     llarp::LogInfo("Read a question");
     castBuf += question->name.length() + 8;
     }

     for(uint8_t i = 0; i < hdr->anCount; i++)
     {
     dns_msg_answer *answer = decode_answer((const char*)castBuf);
     llarp::LogInfo("Read an answer");
     castBuf += answer->name.length() + 4 + 4 + 4 + answer->rdLen;
     }
     */
  }
}<|MERGE_RESOLUTION|>--- conflicted
+++ resolved
@@ -412,13 +412,8 @@
     // llarp::LogDebug("Advancing to pos ", std::to_string(*pos));
     moveable += (*pos);  // advance to position
 
-<<<<<<< HEAD
     // hexDump(moveable, 12);
     // hexDumpAt(buffer, *pos, 12);
-=======
-    //hexDump(moveable, 12);
-    //hexDumpAt(buffer, *pos, 12);
->>>>>>> 1f96584c
 
     if(*moveable == '\xc0')
     {
