--- conflicted
+++ resolved
@@ -82,15 +82,12 @@
     dist: xenial
     env: DOCKER_FILE=docker/gcc-trunk.Dockerfile
     services: docker
-<<<<<<< HEAD
-=======
   - os: osx
     osx_image: xcode10.2
     env: MAKE_TARGET=windows
   - os: osx
     osx_image: xcode10.2
     env: MAKE_TARGET=windows-release
->>>>>>> ecf3c37d
 
 env:
   global:
